name: CI
on:
  push:
    branches: [master]
    tags: [v*]
  pull_request:

jobs:
  test:
    name: Julia ${{ matrix.julia-version }} - ${{ matrix.os }}
    runs-on: ${{ matrix.os }}
    strategy:
      matrix:
<<<<<<< HEAD
        julia-version: ["1.6", "1.9"]
=======
        julia-version: ["1.6", "1.9", "~1.10.0-0"]
>>>>>>> 5e7f6ae7
        os: [ubuntu-latest, macOS-latest, windows-latest]
    steps:
      - uses: actions/checkout@v4
      - uses: julia-actions/setup-julia@v1
        with:
          version: ${{ matrix.julia-version }}
          arch: x64
      - uses: julia-actions/julia-buildpkg@latest
      - uses: julia-actions/julia-runtest@latest
      - uses: julia-actions/julia-processcoverage@v1
      - uses: codecov/codecov-action@v3
        with:
          fail_ci_if_error: false
        if: ${{ matrix.os =='ubuntu-latest' }}<|MERGE_RESOLUTION|>--- conflicted
+++ resolved
@@ -11,11 +11,7 @@
     runs-on: ${{ matrix.os }}
     strategy:
       matrix:
-<<<<<<< HEAD
-        julia-version: ["1.6", "1.9"]
-=======
         julia-version: ["1.6", "1.9", "~1.10.0-0"]
->>>>>>> 5e7f6ae7
         os: [ubuntu-latest, macOS-latest, windows-latest]
     steps:
       - uses: actions/checkout@v4
