--- conflicted
+++ resolved
@@ -21,27 +21,19 @@
 [compat]
 Aqua = "0.8"
 DoubleFloats = ">= 0.9.2"
-<<<<<<< HEAD
-LinearAlgebra = "1.6"
-Markdown = "1.6"
-Printf = "1.6"
-Random = "1.6"
-RecursiveArrayTools = "2, 3"
-Requires = "1"
-julia = "1.6"
-=======
 ForwardDiff = "0.10"
 julia = "1.6"
 LinearAlgebra = "1.6"
 Markdown = "1.6"
 OrdinaryDiffEq = "6"
+Plots = "1"
+Printf = "1.6"
 Random = "1.6"
 RecursiveArrayTools = "2, 3"
 Requires = "1"
 ReverseDiff = "1"
 StaticArrays = "1"
 Test = "1.6"
->>>>>>> 830c5a11
 
 [extras]
 Aqua = "4c88cf16-eb10-579e-8560-4a9242c79595"
@@ -55,4 +47,4 @@
 Test = "8dfed614-e22c-5e08-85e1-65c5234f0b40"
 
 [targets]
-test = ["Test", "Aqua", "DoubleFloats", "ForwardDiff", "OrdinaryDiffEq", "ReverseDiff", "StaticArrays", "RecursiveArrayTools"]+test = ["Test", "Aqua", "DoubleFloats", "ForwardDiff", "OrdinaryDiffEq", "Plots", "ReverseDiff", "StaticArrays", "RecursiveArrayTools"]