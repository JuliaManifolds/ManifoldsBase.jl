--- conflicted
+++ resolved
@@ -9,12 +9,9 @@
 
 ### Added
 
-<<<<<<< HEAD
 * An `AbstractApproximationMethod` to specify estimation methods for other more general functions,
 as well as a `default_approximation_method` to specify defaults on manifolds.
-=======
-* `EmbeddedVectorTransport` to use a vector transport in the embedding and a final projection.
->>>>>>> f5d3189f
+* An `EmbeddedVectorTransport` to use a vector transport in the embedding and a final projection.
 
 ### Fixed
 
