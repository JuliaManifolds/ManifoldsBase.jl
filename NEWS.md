# Changelog

All notable changes to this project will be documented in this file.

The format is based on [Keep a Changelog](https://keepachangelog.com/en/1.0.0/),
and this project adheres to [Semantic Versioning](https://semver.org/spec/v2.0.0.html).

<<<<<<< HEAD
## [0.15.5] 25/11/2023

### Added

* An `AbstractEstimationMethod` to specify estimation methods for other more general functions,
as well as a `get_default_estimation_method` to specify defaults on manifolds.
=======
## [0.15.5] 13/12/2023

### Added

* Compatibility with `RecursiveArrayTools` v3.
>>>>>>> 10d930f8

## [0.15.4] 25/11/2023

### Fixed

* Fixed a bug reported in [Manopt#330](https://github.com/JuliaManifolds/Manopt.jl/issues/330).

## [0.15.3] 17/11/2023

### Fixed

- Pass kwargs in `rand!` for `AbstractPowerManifold` to appropriate methods on the wrapped manifold.

## [0.15.2] 8/11/2023

### Fixed

- `vee` and `hat` now use real coefficient basis for complex manifolds.

## [0.15.1] 30/10/2023

### Added

- `zero_vector(TpM)` to generate a zero vector in the tangent space
- a GitHub CI action that errors, when this file was not updated on a PR

### Fixed

- `is_point` and `is_vector` for the tangent space now correctly forward to
  vector checks on the corresponding manifold. The same for both `check_size`s
- add `[compat]` entries for the standard libraries.

## [0.15.0] 21/10/2023

### Added

- `ProductManifold` type was migrated from Manifolds.jl.
- `Fiber`, `VectorSpaceFiber` and `TangentSpace` types. `TangentSpace` is a generalized version of `TangentSpaceAtPoint` from Manifolds.jl.
- A keyword to `ValidationManifold` which `error=` mode to use.
  This is by default the previous `:error` mode.
- `change_representer!`, `change_metric!` and `Weingarten!` methods added to `PowerManifold`.
- `×` now also works for retractions, inverse retractions, and vector transports to create their product versions
- `retract`, `inverse_retract`, and `vector_transport_to` (and `_dir`) now also accept arbirtrary retractions on the product manifold. These act the same as the n-fold product of a retraction.

### Changed

- `retract` now behaves like `exp` in the sense that it allocates early,
  which reduces the amount of code to dispatch through levels 1-3 twice
- `inverse_retract` now behaves like `log` in the sense that it allocates early
- `Requires.jl` is added as a dependency to facilitate loading some methods related to `ProductManifolds` on Julia 1.6 to 1.8. Later versions rely on package extensions.
- `Documenter.jl` was updated to 1.0.
- `PowerManifold` can now store its size either in a field or in a type, similarly to `DefaultManifold`. By default the size is stored in a field.
- The signature of `is_point` was changed to be consistent with `isapprox.`.
  The error positional symbol (third argument) is now a keyword argument.
  We left the boolean shortcut in place.
  That means
  * `is_point(M, p, true)` works the same as before (`false` is the default anyways)
  * `is_point(M, p, :warn)` has to be changed to `is_point(M, p; error=:warn)`
- The signature of `is_vector` was changed to be consistent with `isapprox` and `is_point`.
  The error positional symbol (fourth argument) is now a keyword argument.
  The error positional boolean (fourth argument) hence moved to fifth place (after `check_base_point`)
  This means
  * `is_vector(M, p, X, true)` should now be `is_vector(M, p, X; error=:error)`
  * `is_vector(M, p, X, err, base)` for two booleans `err, base` should now be `is_vector(M, p, X, base, err)`
  * `is_vector(M, p, X, err, base)` for a symbol `err` should now be `is_vector(M, p, X, base; error=err)`

### Removed

- Julia 1.0 is no longer supported. From now on, the earliest supported Julia version is 1.6.

## [0.14.12] 23/09/2023

### Changed

- Introduce a thorough way to allocate tangent vectors for `rand`

## [0.14.11] 25/08/2023

### Added

- Make the `Weingarten` map a decorator capable function.

## [0.14.10] 17/08/2023

### Added

- introduce the `Weingarten` map and its in place variant `Weingarten!`.

## [0.14.9] 03/08/2023

### Added

- Introduce an interface that allows the static size of a manifold to be a field as well.

## [0.14.8] 07/07/2023

### Changed

- Improve `show` for cached bases and make it more robust

## [0.14.7] 07/07/2023

### Changed

- the tutorial is now written in Quarto.

## [0.14.6] 10/06/2023

### Added

- export the inplace random function `rand!`

## [0.14.5] 03/05/2023

### Added

- Allow to specify an `AbstractManifold` when converting points or tangent vector types.

## [0.14.4] 10/04/2023

### Changed

- Fix `copy` to work properly when copying `Number`s

## [0.14.3] 16/03/2023

### Changed

- Fix an allocation bug in nested power manifolds

## [0.14.2] 16/03/2023

### Added

- adds a DependaBot workflow.

### Changed

- Fix an allocation issue with `exp(M, p, X, t)` that did not respect the type of `t`.

## [0.14.1] 18/02/2023

Note that this release did not trigger a TagBot, so it appears within 0.14.2 in the tagged/created releases

### Added

- Introduce `change_representer` already in `ManifoldsBase`.

## [0.14.0] – 15/02/2023

### Added

- Type restriction for `t` in scaled retractions relaxed to `Number`.
- `embed_project(M::AbstractManifold, p)` and `embed_project(M::AbstractManifold, p, X)` that are like projections onto a manifold or a tangent space but are guaranteed to be idempotent.

### Changed

- Retractions for scaled vectors no longer dispatch to non-scaled retractions. It is now reversed for performance reasons. Please either just define `exp!(::MyManifold, q, p, X, t::Number)` or both this and `exp!(::MyManifold, q, p, X)`.
- `DefaultManifold` now stores size in a field instead of the type itself to reduce the amount of compilation needed.
- Fixed typo in `inverse_retract_caley` (now `inverse_retract_cayley`) and `retract_caley` (now `retract_cayley`).
- `retract_pade` and `retract_pade!` now receive `PadeRetraction` objects instead of just `n`.<|MERGE_RESOLUTION|>--- conflicted
+++ resolved
@@ -5,20 +5,18 @@
 The format is based on [Keep a Changelog](https://keepachangelog.com/en/1.0.0/),
 and this project adheres to [Semantic Versioning](https://semver.org/spec/v2.0.0.html).
 
-<<<<<<< HEAD
-## [0.15.5] 25/11/2023
+## [0.15.6] unreleased
 
 ### Added
 
 * An `AbstractEstimationMethod` to specify estimation methods for other more general functions,
-as well as a `get_default_estimation_method` to specify defaults on manifolds.
-=======
+as well as a `default_estimation_method` to specify defaults on manifolds.
+
 ## [0.15.5] 13/12/2023
 
 ### Added
 
 * Compatibility with `RecursiveArrayTools` v3.
->>>>>>> 10d930f8
 
 ## [0.15.4] 25/11/2023
 
