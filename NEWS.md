# Changelog

All notable changes to this project will be documented in this file.

The format is based on [Keep a Changelog](https://keepachangelog.com/en/1.0.0/),
and this project adheres to [Semantic Versioning](https://semver.org/spec/v2.0.0.html).

<<<<<<< HEAD
## [0.15.0] dd/mm/2023

### Changed

* `retract` now behaves like `exp` in the sense that it allocates early,
  which reduces the amount of code to dispatch through levels 1-3 twice
* `inverse_retract` now behaves like `log` in the sense that it allocates early
=======
## [0.15.0] xx/xx/2023

### Added

- `ProductManifold` type was migrated from Manifolds.jl.
- `Fiber`, `VectorSpaceFiber` and `TangentSpace` types. `TangentSpace` is a generalized version of `TangentSpaceAtPoint` from Manifolds.jl.
- `change_representer!`, `change_metric!` and `Weingarten!` methods added to `PowerManifold`.
- `×` now also works for retractions, inverse retractions, and vector transports to create their product versions
- `retract`, `inverse_retract`, and `vector_transport_to` (and `_dir`) now also accept arbirtrary retractions on the product manifold. These act the same as the n-fold product of a retraction.

### Changed

- `Requires.jl` is added as a dependency to facilitate loading some methods related to `ProductManifolds` on Julia 1.6 to 1.8. Later versions rely on package extensions.
- `Documenter.jl` was updated to 1.0.
- `PowerManifold` can now store its size either in a field or in a type, similarly to `DefaultManifold`. By default the size is stored in a field.

### Removed

- Julia 1.0 is no longer supported. From now on, the earliest supported Julia version is 1.6.

## [0.14.12] 23/09/2023

### Changed

- Introduce a thorough way to allocate tangent vectors for `rand`
>>>>>>> 5e7f6ae7

## [0.14.11] 25/08/2023

### Added

- Make the `Weingarten` map a decorator capable function.

## [0.14.10] 17/08/2023

### Added

- introduce the `Weingarten` map and its in place variant `Weingarten!`.

## [0.14.9] 03/08/2023

### Added

- Introduce an interface that allows the static size of a manifold to be a field as well.

## [0.14.8] 07/07/2023

### Changed

- Improve `show` for cached bases and make it more robust

## [0.14.7] 07/07/2023

### Changed

- the tutorial is now written in Quarto.

## [0.14.6] 10/06/2023

### Added

- export the inplace random function `rand!`

## [0.14.5] 03/05/2023

### Added

- Allow to specify an `AbstractManifold` when converting points or tangent vector types.

## [0.14.4] 10/04/2023

### Changed

- Fix `copy` to work properly when copying `Number`s

## [0.14.3] 16/03/2023

### Changed

- Fix an allocation bug in nested power manifolds

## [0.14.2] 16/03/2023

### Added

- adds a DependaBot workflow.

### Changed

- Fix an allocation issue with `exp(M, p, X, t)` that did not respect the type of `t`.

## [0.14.1] 18/02/2023

Note that this release did not trigger a TagBot, so it appears within 0.14.2 in the tagged/created releases

### Added

- Introduce `change_representer` already in `ManifoldsBase`.

## [0.14.0] – 15/02/2023

### Added

- Type restriction for `t` in scaled retractions relaxed to `Number`.
- `embed_project(M::AbstractManifold, p)` and `embed_project(M::AbstractManifold, p, X)` that are like projections onto a manifold or a tangent space but are guaranteed to be idempotent.

### Changed

- Retractions for scaled vectors no longer dispatch to non-scaled retractions. It is now reversed for performance reasons. Please either just define `exp!(::MyManifold, q, p, X, t::Number)` or both this and `exp!(::MyManifold, q, p, X)`.
- `DefaultManifold` now stores size in a field instead of the type itself to reduce the amount of compilation needed.
- Fixed typo in `inverse_retract_caley` (now `inverse_retract_cayley`) and `retract_caley` (now `retract_cayley`).
- `retract_pade` and `retract_pade!` now receive `PadeRetraction` objects instead of just `n`.<|MERGE_RESOLUTION|>--- conflicted
+++ resolved
@@ -5,16 +5,7 @@
 The format is based on [Keep a Changelog](https://keepachangelog.com/en/1.0.0/),
 and this project adheres to [Semantic Versioning](https://semver.org/spec/v2.0.0.html).
 
-<<<<<<< HEAD
 ## [0.15.0] dd/mm/2023
-
-### Changed
-
-* `retract` now behaves like `exp` in the sense that it allocates early,
-  which reduces the amount of code to dispatch through levels 1-3 twice
-* `inverse_retract` now behaves like `log` in the sense that it allocates early
-=======
-## [0.15.0] xx/xx/2023
 
 ### Added
 
@@ -26,6 +17,9 @@
 
 ### Changed
 
+- `retract` now behaves like `exp` in the sense that it allocates early,
+  which reduces the amount of code to dispatch through levels 1-3 twice
+- `inverse_retract` now behaves like `log` in the sense that it allocates early
 - `Requires.jl` is added as a dependency to facilitate loading some methods related to `ProductManifolds` on Julia 1.6 to 1.8. Later versions rely on package extensions.
 - `Documenter.jl` was updated to 1.0.
 - `PowerManifold` can now store its size either in a field or in a type, similarly to `DefaultManifold`. By default the size is stored in a field.
@@ -39,7 +33,6 @@
 ### Changed
 
 - Introduce a thorough way to allocate tangent vectors for `rand`
->>>>>>> 5e7f6ae7
 
 ## [0.14.11] 25/08/2023
 
