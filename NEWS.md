# Changelog

All notable changes to this project will be documented in this file.

The format is based on [Keep a Changelog](https://keepachangelog.com/en/1.0.0/),
and this project adheres to [Semantic Versioning](https://semver.org/spec/v2.0.0.html).

<<<<<<< HEAD
## [0.15.23] unreleased

### Added

* A new tutorial about manifolds.
=======
## [0.15.23] 09/12/2024

### Added

* a field `point` to `ValidationFibreVector` to potentially store the point of the vector.
* a field `store_base_point` to `ValidationManifold` to indicate whether for new fibre vectors the base point should be stored.
* a keyword `ignore_contexts` to `ValidationManifold` to ignore certain contexts from validation, such as `:Input`, `:Output`, `:Point`, or `:Vector`.
* a keyword `ignore_functions` to `ValidationFibreVector` to ignore certain contexts within a single function. This is provided as a dictionary with the key being the (allocating) function and the value is a context or vector of contexts.

### Changed

* the internal function `array_value` was renamed to `internal_value` and is now exported, since it can be also used on elements that store values different from arrays,
e.g. a `ValidationMPoint` storing a subtype of a `ManifoldPoint`. `array_value` is hence deprecated.
* Minimum Julia version is now 1.10 (the LTS which replaced 1.6)
>>>>>>> 76d6a5fb

## [0.15.22] 15/11/2024

### Added

* `DefaultOrthonormalBasis()` is now the default basis for `get_vector`, `get_vector!`, `get_vectors`, `get_coordinates` and `get_coordinates!`.

## [0.15.21] 12/11/2024

### Fixed

* Coordinate allocation was improved to be more friendly with automatic differentiation.

## [0.15.20] 24/10/2024

### Changed

* `norm` function on `VectorSpaceFiber` (such as `TangentSpace`) now needs to be called without the point. The passed point was already ignored before.

## [0.15.19] 20/10/2024

### Changed

* make `has_components` introduced in the last version a decorator trait function.

## [0.15.18] 18/10/2024

### Added

* `distance(M, p, q, r)` to compute `r`-norms on manifolds that have components.
* `distance(M, p, q, m, r)` to compute (approximate) `r`-norms on manifolds that have components
  using an `AbstractInverseRetractionMethod m` within every (inner) distance call.
* `norm(M, p, X, r)` to compute `r`-norms on manifolds that have components.

## [0.15.17] 04/10/2024

### Changed

* **Mildly breaking**: the number system parameter now corresponds to the coefficients standing in front of basis vectors in a linear combination instead of components of a vector. For example, `DefaultOrthonormalBasis() == DefaultOrthonormalBasis(ℝ)` of `DefaultManifold(3, field=ℂ)` now has 6 vectors, and `DefaultOrthonormalBasis(ℂ)` of the same manifold has 3 basis vectors.

## [0.15.16] 13/09/2024

### Changed

* Adapt the traits, so that they also can be used when only `using ManifoldsBase`,
without importing internal `struct`s like `EmptyTrait` and `TraitList`

## [0.15.15] 29/08/2024

### Changed

* Refactored error message code when `ProductManifold` is used without `RecursiveArrayTools.jl`.

## [0.15.14] 27/08/2024

### Added

* A helpful error message when `ProductManifold` is used without `RecursiveArrayTools.jl`.

### Changed

* `representation_size` for `ProductManifold` now returns `nothing` instead of a one-element tuple. This change makes it easier to notice errors caused by not having `RecursiveArrayTools.jl` loaded.

## [0.15.13] 10/08/2024

### Changed

* Fixed a small bug that caused calling `get_vectors` on PowerManifolds
to sometimes cause an error, cf [#199](https://github.com/JuliaManifolds/ManifoldsBase.jl/issues/199).

## [0.15.12] 03/08/2024

### Changed

* Improved performance of power manifold creation and some cases of `get_component` on product manifold.

## [0.15.11] 28/07/2024

### Added

* Function `allocate_on` to generically allocate point and tangent vectors on a manifold without a pre-existing instance but of a particular type.
* Function `default_type` to get the default type of points and tangent vectors for a manifold.
* Package extension for the `Quaternions.jl` package that handles allocation.

### Changed

* Default allocation method was made more robust to custom promotion functions.

## [0.15.10] 19/05/2024

### Added

* Functions `fill(p, N)` and `fill!(P, p, N)` to fill values into a point on a power manifold `N`.
* introduce a `base_point(TpM)` to access the base point of a tangent space
* introduce `TpM[i]` to access tangent spaces of factors from an `AbstractPowerManifold` or a `ProductManifold`.


## [0.15.9] 02/05/2024

### Added

* Tests now also use `Aqua.jl` to spot problems in the code such as ambiguities.
* introduce a `check_inverse_retraction` function to numerically check whether an inverse retraction method is a (correct) inverse retraction.
* introduce a `check_retraction` function to numerically check whether a retraction method is a (correct) retraction.
* introduce a `check_vector_transport` function to numerically check whether a vector transport is a (correct) vector transport.

### Changed

* introduced a `ManifoldsBaseTestUtils` module to encapsulate common types and function definitions in different parts of the tests.

## [0.15.8] 13/03/2024

### Added

* `sectional_curvature` , `sectional_curvature_max` and `sectional_curvature_min` functions for obtaining information about sectional curvature of a manifold.

## [0.15.7] 24/01/2024

### Fixed

* `is_point` and `is_vector` can now more stably `:info` or `:warn` when they return false,
  since they emply `showerror` for these displays.

## [0.15.6] 15/12/2023

### Added

* An `AbstractApproximationMethod` to specify estimation methods for other more general functions,
as well as a `default_approximation_method` to specify defaults on manifolds.
* An `EmbeddedVectorTransport` to use a vector transport in the embedding and a final projection.

### Fixed

* `number_eltype` correctly returns scalar type for nested array types like `number_eltype(Vector{Vector{Float64}})`.

## [0.15.5] 13/12/2023

### Added

* Compatibility with `RecursiveArrayTools` v3.

## [0.15.4] 25/11/2023

### Fixed

* Fixed a bug reported in [Manopt#330](https://github.com/JuliaManifolds/Manopt.jl/issues/330).

## [0.15.3] 17/11/2023

### Fixed

- Pass kwargs in `rand!` for `AbstractPowerManifold` to appropriate methods on the wrapped manifold.

## [0.15.2] 8/11/2023

### Fixed

- `vee` and `hat` now use real coefficient basis for complex manifolds.

## [0.15.1] 30/10/2023

### Added

- `zero_vector(TpM)` to generate a zero vector in the tangent space
- a GitHub CI action that errors, when this file was not updated on a PR

### Fixed

- `is_point` and `is_vector` for the tangent space now correctly forward to
  vector checks on the corresponding manifold. The same for both `check_size`s
- add `[compat]` entries for the standard libraries.

## [0.15.0] 21/10/2023

### Added

- `ProductManifold` type was migrated from Manifolds.jl.
- `Fiber`, `VectorSpaceFiber` and `TangentSpace` types. `TangentSpace` is a generalized version of `TangentSpaceAtPoint` from Manifolds.jl.
- A keyword to `ValidationManifold` which `error=` mode to use.
  This is by default the previous `:error` mode.
- `change_representer!`, `change_metric!` and `Weingarten!` methods added to `PowerManifold`.
- `×` now also works for retractions, inverse retractions, and vector transports to create their product versions
- `retract`, `inverse_retract`, and `vector_transport_to` (and `_dir`) now also accept arbirtrary retractions on the product manifold. These act the same as the n-fold product of a retraction.

### Changed

- `retract` now behaves like `exp` in the sense that it allocates early,
  which reduces the amount of code to dispatch through levels 1-3 twice
- `inverse_retract` now behaves like `log` in the sense that it allocates early
- `Requires.jl` is added as a dependency to facilitate loading some methods related to `ProductManifolds` on Julia 1.6 to 1.8. Later versions rely on package extensions.
- `Documenter.jl` was updated to 1.0.
- `PowerManifold` can now store its size either in a field or in a type, similarly to `DefaultManifold`. By default the size is stored in a field.
- The signature of `is_point` was changed to be consistent with `isapprox.`.
  The error positional symbol (third argument) is now a keyword argument.
  We left the boolean shortcut in place.
  That means
  * `is_point(M, p, true)` works the same as before (`false` is the default anyways)
  * `is_point(M, p, :warn)` has to be changed to `is_point(M, p; error=:warn)`
- The signature of `is_vector` was changed to be consistent with `isapprox` and `is_point`.
  The error positional symbol (fourth argument) is now a keyword argument.
  The error positional boolean (fourth argument) hence moved to fifth place (after `check_base_point`)
  This means
  * `is_vector(M, p, X, true)` should now be `is_vector(M, p, X; error=:error)`
  * `is_vector(M, p, X, err, base)` for two booleans `err, base` should now be `is_vector(M, p, X, base, err)`
  * `is_vector(M, p, X, err, base)` for a symbol `err` should now be `is_vector(M, p, X, base; error=err)`

### Removed

- Julia 1.0 is no longer supported. From now on, the earliest supported Julia version is 1.6.

## [0.14.12] 23/09/2023

### Changed

- Introduce a thorough way to allocate tangent vectors for `rand`

## [0.14.11] 25/08/2023

### Added

- Make the `Weingarten` map a decorator capable function.

## [0.14.10] 17/08/2023

### Added

- introduce the `Weingarten` map and its in place variant `Weingarten!`.

## [0.14.9] 03/08/2023

### Added

- Introduce an interface that allows the static size of a manifold to be a field as well.

## [0.14.8] 07/07/2023

### Changed

- Improve `show` for cached bases and make it more robust

## [0.14.7] 07/07/2023

### Changed

- the tutorial is now written in Quarto.

## [0.14.6] 10/06/2023

### Added

- export the inplace random function `rand!`

## [0.14.5] 03/05/2023

### Added

- Allow to specify an `AbstractManifold` when converting points or tangent vector types.

## [0.14.4] 10/04/2023

### Changed

- Fix `copy` to work properly when copying `Number`s

## [0.14.3] 16/03/2023

### Changed

- Fix an allocation bug in nested power manifolds

## [0.14.2] 16/03/2023

### Added

- adds a DependaBot workflow.

### Changed

- Fix an allocation issue with `exp(M, p, X, t)` that did not respect the type of `t`.

## [0.14.1] 18/02/2023

Note that this release did not trigger a TagBot, so it appears within 0.14.2 in the tagged/created releases

### Added

- Introduce `change_representer` already in `ManifoldsBase`.

## [0.14.0] – 15/02/2023

### Added

- Type restriction for `t` in scaled retractions relaxed to `Number`.
- `embed_project(M::AbstractManifold, p)` and `embed_project(M::AbstractManifold, p, X)` that are like projections onto a manifold or a tangent space but are guaranteed to be idempotent.

### Changed

- Retractions for scaled vectors no longer dispatch to non-scaled retractions. It is now reversed for performance reasons. Please either just define `exp!(::MyManifold, q, p, X, t::Number)` or both this and `exp!(::MyManifold, q, p, X)`.
- `DefaultManifold` now stores size in a field instead of the type itself to reduce the amount of compilation needed.
- Fixed typo in `inverse_retract_caley` (now `inverse_retract_cayley`) and `retract_caley` (now `retract_cayley`).
- `retract_pade` and `retract_pade!` now receive `PadeRetraction` objects instead of just `n`.<|MERGE_RESOLUTION|>--- conflicted
+++ resolved
@@ -5,13 +5,12 @@
 The format is based on [Keep a Changelog](https://keepachangelog.com/en/1.0.0/),
 and this project adheres to [Semantic Versioning](https://semver.org/spec/v2.0.0.html).
 
-<<<<<<< HEAD
-## [0.15.23] unreleased
+## [0.15.24] unreleased
 
 ### Added
 
 * A new tutorial about manifolds.
-=======
+
 ## [0.15.23] 09/12/2024
 
 ### Added
@@ -26,7 +25,6 @@
 * the internal function `array_value` was renamed to `internal_value` and is now exported, since it can be also used on elements that store values different from arrays,
 e.g. a `ValidationMPoint` storing a subtype of a `ManifoldPoint`. `array_value` is hence deprecated.
 * Minimum Julia version is now 1.10 (the LTS which replaced 1.6)
->>>>>>> 76d6a5fb
 
 ## [0.15.22] 15/11/2024
 
