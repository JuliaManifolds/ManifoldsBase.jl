using Test
using ManifoldsBase
@testset "ManifoldsBase" begin
    bound = 0
    if VERSION >= v"1.1"
        num_ambiguities = length(Test.detect_ambiguities(ManifoldsBase))
        #num_ambiguities > 0 && @warn "The number of ambiguities in ManifoldsBase is $(num_ambiguities)."
        if VERSION >= v"1.8-DEV"
<<<<<<< HEAD
            @test num_ambiguities <= bound + 4
=======
            @test num_ambiguities <= 5
>>>>>>> ded0ea41
        elseif VERSION >= v"1.6-DEV"
            # At the time of writing there seem to be two ambiguities regarding `getindex`,
            # one with a method from SparseArrays and one from VSCode's JSON processing
            # that's automatically loaded when running code in VSCode.
<<<<<<< HEAD
            @test num_ambiguities <= bound + 1
        else
            @test num_ambiguities == bound
=======
            @test num_ambiguities <= 3
        else
            @test num_ambiguities <= 1
>>>>>>> ded0ea41
        end
    end

    include("decorator_traits.jl")
    include("passthrough_decorator.jl")
    include("allocation.jl")
    include("numbers.jl")
    include("bases.jl")
    include("manifold_fallbacks.jl")
    include("empty_manifold.jl")
    include("errors.jl")
    include("default_manifold.jl")
    include("complex_manifold.jl")
    include("validation_manifold.jl")
    include("embedded_manifold.jl")
    include("power.jl")
    include("domain_errors.jl")
    include("vector_transport.jl")
end<|MERGE_RESOLUTION|>--- conflicted
+++ resolved
@@ -6,24 +6,14 @@
         num_ambiguities = length(Test.detect_ambiguities(ManifoldsBase))
         #num_ambiguities > 0 && @warn "The number of ambiguities in ManifoldsBase is $(num_ambiguities)."
         if VERSION >= v"1.8-DEV"
-<<<<<<< HEAD
-            @test num_ambiguities <= bound + 4
-=======
-            @test num_ambiguities <= 5
->>>>>>> ded0ea41
+            @test num_ambiguities <= bound + 5
         elseif VERSION >= v"1.6-DEV"
             # At the time of writing there seem to be two ambiguities regarding `getindex`,
             # one with a method from SparseArrays and one from VSCode's JSON processing
             # that's automatically loaded when running code in VSCode.
-<<<<<<< HEAD
-            @test num_ambiguities <= bound + 1
+            @test num_ambiguities <= bound + 3
         else
-            @test num_ambiguities == bound
-=======
-            @test num_ambiguities <= 3
-        else
-            @test num_ambiguities <= 1
->>>>>>> ded0ea41
+            @test num_ambiguities == bound + 1
         end
     end
 
