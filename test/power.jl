--- conflicted
+++ resolved
@@ -2,19 +2,11 @@
 using ManifoldsBase
 using ManifoldsBase:
     AbstractNumbers,
-<<<<<<< HEAD
     ℝ,
     ℂ,
     NestedReplacingPowerRepresentation,
     VectorSpaceType,
     DefaultManifold
-=======
-    DefaultManifold,
-    ℝ,
-    ℂ,
-    NestedReplacingPowerRepresentation,
-    VectorSpaceType
->>>>>>> 45ad6afd
 using StaticArrays
 using LinearAlgebra
 using Random
@@ -419,7 +411,6 @@
         @test zero_vector(N, p) == 0 .* p
     end
 
-<<<<<<< HEAD
     @testset "TangentSpace" begin
         M = ManifoldsBase.DefaultManifold(3)
         N = PowerManifold(M, NestedPowerRepresentation(), 2)
@@ -428,7 +419,8 @@
         Tp1M = TpN[1]
         @test base_point(Tp1M) === p[N, 1]
         @test base_manifold(Tp1M) === M
-=======
+    end
+
     @testset "fill" begin
         M = ManifoldsBase.DefaultManifold(3)
         N = PowerManifold(M, NestedPowerRepresentation(), 2)
@@ -459,6 +451,5 @@
         P2 = similar(P1)
         fill!(P2, p, NAR)
         @test P2 == [1.0 1.0; 2.0 2.0; 3.0 3.0]
->>>>>>> 45ad6afd
     end
 end