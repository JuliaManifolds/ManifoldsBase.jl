--- conflicted
+++ resolved
@@ -18,13 +18,8 @@
 #
 #
 # minimal implementation of the sphere – to test a few more involved Riemannian functions
-<<<<<<< HEAD
 struct TestSphere{N,𝔽} <: AbstractDecoratorManifold{𝔽} end
 TestSphere(N::Int, 𝔽 = ℝ) = TestSphere{N,𝔽}()
-=======
-struct TestSphere{N, 𝔽} <: AbstractManifold{𝔽} end
-TestSphere(N::Int, 𝔽 = ℝ) = TestSphere{N, 𝔽}()
->>>>>>> 8ea8786f
 
 function ManifoldsBase.change_metric!(
         M::TestSphere,
