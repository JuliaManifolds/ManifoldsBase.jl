--- conflicted
+++ resolved
@@ -161,22 +161,24 @@
 )
     return (q .= p .+ t .* X)
 end
-<<<<<<< HEAD
+
 function ManifoldsBase.retract_pade!(
-=======
-ManifoldsBase.retract_pade!(::DefaultManifold, q, p, X, t::Number, i) = (q .= p .+ t .* X)
-function ManifoldsBase.retract_sasaki!(
->>>>>>> 5e7f6ae7
     ::DefaultManifold,
     q,
     p,
     X,
     t::Number,
-<<<<<<< HEAD
     m::PadeRetraction,
-=======
+)
+    return (q .= p .+ t .* X)
+end
+function ManifoldsBase.retract_sasaki!(
+    ::DefaultManifold,
+    q,
+    p,
+    X,
+    t::Number,
     ::SasakiRetraction,
->>>>>>> 5e7f6ae7
 )
     return (q .= p .+ t .* X)
 end
