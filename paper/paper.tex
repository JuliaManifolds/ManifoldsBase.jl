
% JuliaCon proceedings template
\documentclass{juliacon}
\setcounter{page}{1}
\usepackage{amsmath,booktabs,mathtools,amssymb}
\newcommand{\term}[1]{\emph{#1}}
\newcommand{\ManifoldsBaseVersion}{2.0}

\hypersetup{colorlinks=true}
%
\begin{document}

\input{header}
% TODO : How to specify an email-address?
\maketitle

\begin{abstract}
    We present an overview about the interface of the Julia package \href{https://juliamanifolds.github.io/ManifoldsBase.jl/stable/}{\texttt{ManifoldsBase.jl}}
    to define and work with manifolds in Julia.
    The package is a central component of the \texttt{JuliaManifolds} ecosystem and is used by
    nearly all other packages in the ecosystem and several packages in the Julia community.

    We discuss the main design ideas of the interface and present an overview of the features
    and functions provided in \verb|ManifoldsBase.jl| \ManifoldsBaseVersion.
\end{abstract}
%
\section{Introduction}%
\label{sec:Introduction}
%
In many scenarios one encounters data that does not lie in a Euclidean space.
Informally phrased, for certain data, we are not allowed do just add or scale them.
Examples are rotations, data on spheres, in hyperbolic spaces,
symmetric positive definite matrices, like when working with covariance matrices, for example in processing diffusion tensor magnetic resonance images,
or when the data is either bases of subspaces or subspaces themselves, i.e.\ data on the
Stiefel, Grassmann or flag manifold.
The data of interest for this paper still bear enough “structure”, i.e. they live on smooth manifolds.

In a prior paper about \verb|Manifolds.jl|~\cite{AxenBaranBergmannRzecki:2023}, a partial presentation of the interface
of \href{https://juliamanifolds.github.io/ManifoldsBase.jl/stable/}{\texttt{ManifoldsBase.jl}}\footnote{Available at \href{https://juliamanifolds.github.io/ManifoldsBase.jl/stable/}{juliamanifolds.github.io/ManifoldsBase.jl/stable/}, see also the Zenodo archive~\cite{ManifoldsBasejl}} was given, when the interface was still in an early stage.
A few fundamental design decisions have changed since then.
\\
This paper presents the current state of the interface of \verb|ManifoldsBase.jl| \ManifoldsBaseVersion,
since that state can be considered as having reached a very stable state.
Its logo is shown in the Figure on the right.

The paper is organized as follows: in Section~\ref{sec:Notation} we introduce the mathematical background and notation.
In Section~\ref{sec:DesignPrinciples} we present the main design principles and structure of the interface.
Section~\ref{sec:Interface} presents the interface components in detail.
In Section~\ref{sec:Example} we present an example of defining a new manifold,
and Section~\ref{sec:Usage} presents an overview of packages using \verb|ManifoldsBase.jl|.

\begin{figure}
    \centering
    \includegraphics[width=0.15\textwidth]{logo.png}
    \caption*{\ \\[-.5\baselineskip]Logo of \texttt{ManifoldsBase.jl}.}%
    \label{fig:manifoldsbase_logo}
\end{figure}

\section{Mathematical Background}%
\label{sec:Notation}

This section introduces the mathematical background and notation used throughout this paper,
for more details see, e.g. \cite{Lee:2003:1,AbsilMahonySepulchre:2008:1,DoCarmo:1992}.

\subsubsection{A topological manifold} A \term{manifold} \( \mathcal{M} \) is a topological space%
\footnote{We assume that the spaces we consider here are second countable and Hausdorff to exclude pathological examples.}
 that locally resembles Euclidean space $\mathbb R^n$, $n \in \mathbb N$.
To make this more precise, for every point \( p \in \mathcal{M} \), there exists a neighborhood \( \mathcal{U} \subseteq \mathcal{M} \)
and a homeomorphism \( \varphi\colon \mathcal{U} \to \mathbb{R}^n \).
The dimension of the manifold is defined as the dimension of the Euclidean space \( \mathbb{R}^n \), which is the same for each point \(p \in \mathcal{M}\). This can be interpreted as the number of degrees of freedom. The homeomorphism \( \varphi \) is called a \term{chart}, $\varphi(p)$
is called the \term{parameters} of the point \( p \) in the chart \( \varphi \). A collection of charts $\varphi_i\colon \mathcal{U}_i \to \mathbb{R}^n$, $i \in \mathcal I$ for some index set \( \mathcal{I} \), that cover the manifold \( \mathcal{M} = \bigcup_i \mathcal{U}_i \) is called an \term{atlas}. If we can “smoothly change charts”, i.e. the transition maps \( \varphi_j \circ \varphi_i^{-1} \) are smooth\footnote{While one could consider different kinds of smoothness, $C^1$, $C^2$,..., for simplicity one usually focuses on $C^\infty$.}, we say that the atlas \(\mathcal A\) is \term{smooth}.
A manifold \(\mathcal{M}\) together with a smooth atlas is called a \term{smooth manifold}.

Informally, a smooth manifold allows us to compute derivatives on the manifold
by “looking at it through a chart”. The smooth atlas then allows to argue, that this derivative is independent of the chosen chart.

As a guiding example, consider the $n$-dimensional sphere
\begin{equation*}
    \mathbb{S}^n = \{ p \in \mathbb{R}^{n+1} \mid \lVert p \rVert_2 = 1 \},
\end{equation*}
which is a smooth manifold of dimension \( n \). A set of charts is for example the so-called \term{stereographic projections} onto the planes tangent to the sphere. Indeed, it is enough to consider the projections from the north and south pole to cover the sphere.

\subsubsection{Tangent spaces} Consider any \( p \in \mathcal{M} \) on  a smooth manifold. In order to take (directional) derivatives at the point \( p \), consider the set of all curves \( c\colon (-\epsilon, \epsilon) \to \mathcal{M} \) with \( c(0) = p \) that “run through \( p \)”. We can now consider the derivative of the curve \( \dot c \) around \( p \) in any chart \( \varphi_i \) such that \( p \in \mathcal{U}_i\).

<<<<<<< HEAD
This derivative can be computed in any such chart \(\varphi_i\), though it is usually defined in a chart-independent way.
In a single chart, any direction is equivalent to the first order to the curve \(t \to \varphi_i^{-1}(\varphi_i(p) + b_i t)\) for some \(b_i \in \mathbb{R}^n\). The vector \(b_i\) contains \term{coordinates} of the tangent vector in a basis induced by \(\varphi_i\). Then we have to consider equivalence classes of curves that have the same derivative in a chart, which results in the \term{tangent space} \( T_p \mathcal{M} \) at \( p \in \mathcal{M} \). The tangent space \( T_p \mathcal{M} \) is a vector space of dimension \( n \).
The disjoint union of all tangent spaces \( T \mathcal{M} = \bigsqcup_{p \in \mathcal{M}} T_p \mathcal{M} \) is called the \term{tangent bundle}.
=======
Collecting all $\dot c(0)$ yields “all possible walking directions”, which is called the \term{tangent space} \( T_p \mathcal{M} \) at \( p \in \mathcal{M} \). Formally, we have to consider equivalence classes of curves, that have the same derivative in a chart as elements of \( T_p \mathcal{M} \). The tangent space \( T_p \mathcal{M} \) is a vector space of dimension \( n \).
The disjoint union of all tangent spaces \( T \mathcal{M} = \dot\bigcup_{p \in \mathcal{M}} T_p \mathcal{M} \) is called the \term{tangent bundle}.
>>>>>>> 8d34b2d9

For the sphere \( \mathbb{S}^n \), the tangent space at a point \( p \in \mathbb{S}^n \) is given by

\begin{equation*}
    T_p \mathbb{S}^n = \bigl\{ X \in \mathbb{R}^{n+1} \bigm| X^{\mathrm{T}} p = 0 \bigr\},
\end{equation*}
i.e. the set of all vectors in \( \mathbb{R}^{n+1} \) that are orthogonal to \( p \). Visually, these are all vectors that are tangent to the sphere at the point \( p \).

{\color{red} MB: TODO: de-emphasize inner, emphasize affine connection. }

Since the tangent space is a vector space, we can introduce an inner product \( \langle \cdot, \cdot \rangle_p \colon T_p \mathcal{M} \times T_p \mathcal{M} \to \mathbb{R} \) on each tangent space \( T_p \mathcal{M} \).
With two tangent vector fields \( \mathcal{X}, \mathcal{Y} \colon \mathcal{M} \to T \mathcal{M} \), \( \mathcal{X}(p), \mathcal{Y}(p) \in T_p \mathcal{M} \), we can consider the function \( p \mapsto \langle \mathcal{X}(p), \mathcal{Y}(p) \rangle_p \).
We say family of inner products \( \langle \cdot, \cdot \rangle_p \) is \term{smoothly varying} (in \(p\)) if this map is a smooth map.

A \term{Riemannian manifold} is a smooth manifold \( \mathcal{M} \) together with a smoothly varying inner product on the tangent spaces \( T_p \mathcal{M} \), called the \term{Riemannian metric}.

All further terminology will be introduced throughout the introduction of the interface.

\section{The interface working with manifolds}\label{sec:Interface}

\subsection{Main types}

The central type to represent a manifold is \verb|AbstractManifold{|$\mathbb{F}$\verb|}| to represent a Riemannian manifold. The type parameter $\mathbb{F}$ indicates, whether the representation of points and tangent vectors are arrays or data types over the reals \(\mathbb{R}\), complex numbers \(\mathbb{C}\) or quaternions \(\mathbb{H}\). A concrete manifold type should be a subtype of \verb|AbstractManifold{|$\mathbb{F}$\verb|}| and contain all information about the manifold, most prominently its dimension.

To build a possibly hierarchical structure of points or tangent vectors, the abstract types \verb|AbstractManifoldPoint| and \verb|AbstractTangentVector| exist\footnote{the tangent vector type is more precisely a \texttt{AbstractFibreVector\{TangentSpaceType\}}, since other vector spaces can be modelled as well}.
These are, however not necessary to define or use the interface. For example the sphere can be used with plain \verb|Vector{Float64}| as well. We recommend to use these as supertypes when defining new manifold point or tangent vector types, especially when these are mainly used to avoid type piracy.

\subsection{General scheme of functions}

Functions within \verb|ManifoldsBase.jl| have a consistent order of arguments. The first argument should always be the manifold, followed by points and tangent vectors, and finally possibly positional arguments. when ever a function computes or returns a point, tangent vector, or array, both an allocating and an in-place version are available. The in-place version has an additional argument at the second position, i.\,e.\ directly following the manifold.
For example generating a zero vector in the tangent space at a point \( p \) on a manifold \( \mathcal{M} \) is either \verb|zero_vector(M, p)| or \verb|zero_vector!(M, X, p)| to return the result in the pre-allocated vector \verb|X|.
By default, the allocating version should allocate a result and call the in-place version.
This can be realised by using \verb|allocate_result(M, f, args...)| for a function \verb|f(M, args...)|. This allows to for example allocate the correct type of a tangent vector, when the arguments only contain the manifold and points. This is the case for example in the function \verb|zero_vector(M, p)|.

\subsection{Topological functions}

Given a manifold \(\mathcal{M}\), the following functions are defined to work with its topological structure. One can determine the dimension of the manifold with \verb|manifold_dimension(M)|.
A related function is \verb|representation_size(M)|, that returns the array dimensions of a point or tangent vector in default representation, if this is applicaple. If there is no default array representation, this function returns \lstinline|nothing|. Points and tangent vectors can be represented in different ways. To distinguish these, one can pass a point type as positional second argument\footnote{\color{red} TODO: currently only concrete type.}.
Whether a point \verb|p| is a valid point on the manifold \verb|M| can be checked with \verb|is_point(M, p)|. Similarly, whether a tangent vector \verb|X| is a valid tangent vector in $T_p\mathcal M$ can be checked with \verb|is_vector(M, p, X)|. By default the point \verb|p| is checked as well, but with \verb|check_base_point=false| this can be disabled.
To check whether two points \verb|p| and \verb|q| or two tangent vectors \verb|X| and \verb|Y| are approximately equal, one can use \verb|isapprox(M, p, q)| and \verb|isapprox(M, p, X, Y)|, respectively.
All three functions just return true or false by default, but one can also obtain more information
in case of the function returning false by setting \verb|error=:error|, \verb|:warn|, or \verb|:info|, specifying how to handle the error.

Furthermore the functions \verb|copy(M, p)| and \verb|copy(M, p, X)|, as well as \verb|copy_to(M, q, p)| and \verb|copy_to(M, Y, X, p)| create copies of or copy over values of one point to another.
We also extend the \verb|rand| interface: \verb|rand(M)| generates a random point, \verb|rand(M; vector_at=p)| a random tangent vector. Both can be used with an random number generator as additional first argument.

\begin{itemize}
    \item \verb|embed(M, p)| \& \verb|embed(M, p, X)|
    \item \verb|project(M, p)| \& \verb|project(M, p, X)| (mention \verb|embed_project|.)
\end{itemize}

\subsection{Functions on smooth manifolds}

\begin{itemize}
    \item \verb|inner(M, p, X, Y)|
    \item \verb|angle(M, p, X, Y)|
    \item \verb|norm(M, p, X)|
    \item \verb|get_embeddding(M)|
    \item \verb|get_coordinates(M, p, X, b)| \& \verb|get_vector(M, p, c, b)|
    \item \verb|zero_vector(M, p)|
    \item Bases
    \item Charts \& Atlases
\end{itemize}

\subsection{Functions on Riemannian manifolds}

\begin{table}
    \centering
    \caption{Retraction types available in \texttt{ManifoldsBase.jl}~\ManifoldsBaseVersion.}
    \label{tab:retractions}
    \begin{tabular}{ll}
        \toprule
        \textbf{Retraction} & comment/code \\
        \midrule
        \verb|ApproximateRetraction| & (internal)\\
        \verb|EmbeddedRetraction{R}| & use retraction \verb|R| in the embedding \\
        \verb|ExponentialRetraction| & falls back to \verb|exp|\\
        % Currently in Manifolds.jl
        % \verb|FiberBundleProductRetraction| & \\
        %\verb|OrthographicRetraction| & \\
        \verb|PadeRetraction{m}| & of order $m$ \\
        \verb|PolarRetraction| & \\
        \verb|ProductRetraction{R,S,...}| & \\
        \verb|ProjectionRetraction| & falls back to \verb|project|\\
        \verb|QRRetraction| & \\
        % technical internal type
        %\verb|RetractionWithKeywords| & \\
        \verb|SasakiRetraction| & \\
        \verb|SoftmaxRetraction| & \\
        \verb|StabilizedRetraction| & \\
        \bottomrule
    \end{tabular}
\end{table}

\begin{table}
    \centering
    \caption{Inverse retraction types available in \texttt{ManifoldsBase.jl}~\ManifoldsBaseVersion.}
    \label{tab:inverse_retractions}
    \begin{tabular}{ll}
        \toprule
        \textbf{Inverse retraction} & comment/code \\
        \midrule
        \verb|ApproximateInverseRetraction| & \\
        \verb|EmbeddedInverseRetraction{R}| & use \verb|R| in the embedding \\
        % Currently in Manifolds.jl
        % \verb|FiberBundleInverseProductRetraction| & \\
        \verb|InverseProductRetraction{R,S,...}| & \\
        % technical internal type
        %\verb|InverseRetractionWithKeywords| & \\
        \verb|LogarithmicInverseRetraction| & falls back to \verb|log|\\
        % Currently in Manifolds.jl
        %\verb|OrthographicInverseRetraction| & \\
        \verb|PadeInverseRetraction| & \\
        \verb|PolarInverseRetraction| & \\
        \verb|ProjectionInverseRetraction| & falls back to \verb|project|\\
        \verb|QRInverseRetraction| & \\
        \verb|SoftmaxInverseRetraction| & \\
        \bottomrule
    \end{tabular}
\end{table}

\begin{table}
    \centering
    \caption{Vector transport types available in \texttt{ManifoldsBase.jl}~\ManifoldsBaseVersion.}
    \label{tab:vector_transports}
    \begin{tabular}{ll}
        \toprule
        \textbf{Vector transport} & comment/code \\
        \midrule
            \multicolumn{2}{l}{%
            \texttt{DifferentiatedRetractionVectorTransport\{R\}}\footnotemark[1]}\\
            & induced by retraction \verb|R|\\
            \verb|EmbeddedVectorTransport{V}| & use \verb|V| in the embedding \\
            % internal, not exported
            % \verb|AbstractLinearVectorTransportMethod| & \\
            \verb|ParallelTransport|\footnotemark & uses \verb|parallel_transport_to|\\
            \verb|PoleLadderTransport|\footnotemark[\value{footnote}] & \\
            \verb|ProjectionTransport|\footnotemark[\value{footnote}] & \\
            \multicolumn{2}{l}{%
            \texttt{ProductVectorTransport\{V,W,...\}}}\\
            \verb|ScaledVectorTransport| & \\
            \verb|SchildsLadderTransport|\footnotemark[\value{footnote}] & \\
            % What were the following two for?
            %\verb|VectorTransportDirection| & \\
            %\verb|VectorTransportTo| & \\
            % technical internal type
            %\verb|VectorTransportWithKeywords| & \\
        \bottomrule
    \end{tabular}
\end{table}

% fix and place manually on next page maybe
\footnotetext{\label{fn:linear}This vector transport is a \texttt{AbstractLinearVectorTransportMethod}, i.\,e.\ it is linear in $X$.}


\begin{itemize}
    \item \verb|distance(M, p, q)|
    \item \verb|exp(M, p, X)|
    \item \verb|exp_fused(M, p, X, t)| (in footnote?)
    \item \verb|retract(M, p, X, m)|
    \item \verb|retract_fused(M, p, X, t, m)| (in footnote?)
    \item \verb|geodesic(M, p, X, t)|
    \item \verb|shortest_geodesic(M, p, q, t)|
    \item \verb|injection_radius(M, p)|
    \item \verb|log(M, p, q)|
    \item \verb|inverse_retract(M, p, q, m)|
    \item \verb|is_flat(M)|
    \item \verb|parallel_transport_to(M, p, X, p)|
    \item \verb|parallel_transport_direction(M, p, X, d)|
    \item \verb|riemannian_tensor(M, p, X, Y, Z)|
    \item \verb|sectional_curvature(M, p, X, Y)| (mention max/min)
    \item \verb|ricci_curvature(M, p, X)|
    \item \verb|Weingarten(M, p, X, V)|
    \item \verb|vector_transport_to(M, p, X, q, vtm)|
    \item \verb|vector_transport_direction(M, p, X, d, vtm)|
\end{itemize}

\section{The Interface to define new manifolds.}\label{sec:DesignPrinciples}

This section presents the main data structures and design principles of \verb|ManifoldsBase.jl|.

\subsection{Avoiding ambiguities with 3 layers of multiple dispatch.}

Multiple dispatch is used in three separate layers to avoid ambiguities. The parameters of a function are groups into three parts: the manifold, the points and tangent vectors, and finally positional arguments.
A concrete example would be the retraction \verb|retract(M, p, X, m)|, that besides a manifold \verb|M|, a point \verb|p| and a tangent vector \verb|X| at $p \in \mathcal M$, has a positional \verb|m| as the type of retraction, that has a reasonable default.

\subsubsection*{Layer I} On the first layer, only the manifold type should be used to dispatch the function.
This allows to define functions for specific manifolds or generic manifold types. This layer should pass on to layer two.
A user working on manifolds should usually only interact with functions defined on this layer.

\subsubsection*{Layer II} On the second layer, dispatching on certain positional arguments should be done. This allows to define functions that depend on specific positional arguments for all manifolds. Functions in this layer should be prefixed with an underscore \verb|_| and should pass on to layer three. For our retraction example, this would be \verb|_retract(M, p, X, ::ExponentialRetraction)| which would pass to the exponential map for any manifold with any point/tangent vector representation.

\subsubsection*{Layer III} On the third layer, dispatching on the point and tangent vector types should be done. This is usually also on concrete manifold types.
Functions on this layer should usually have a postfix indicating the kind of positional arguments or be prefixed with two underscores. This layer would allocate a result and call the in-place version of the same function.
A user implementing a new manifold would usually only have to implement the in-place functions on this layer.
For a retraction example, consider the \verb|ProjectionRetraction|, for which layer two would pass to a function \verb|retract_project(M, p, X)|. This function would allocate the result \verb|Y| and call \verb|retract_project!(M, Y, p, X)|. This function defaults to calling \verb|project!(M, Y, p, X)|, but also allows a user to implement a more efficient version, either for a specific manifold or for specific point or tangent vector types.

If there are no positional arguments, layer two and hence functions with the double underscore prefix or a suffix can be skipped.

\subsection{A trait system to avoid code duplication.}

Certain properties of a manifold can be accessed via traits%
\footnote{This is sometimes referred to as Tim Holy's Traits Trick (THTT) from the issue \href{https://github.com/JuliaLang/julia/issues/2345\#issuecomment-54537633}{github.com/JuliaLang/julia\#2345}}.
This aims to avoid code duplication. A manifold using this trait system
has to use the \verb|AbstractDecoratorManifold{|$\mathbb F$\verb|}| as supertype.
These manifolds usually decorate the a manifold to add or modify certain properties. To access the
internally stored manifold, use \verb|base_manifold(M)|, which has an optional parameter \verb|depth=-1| indicating how many decorators to “unwrap” with a default to remove all.

Then, on layer one, function arguments are
prefixed with an argument of type \verb|AbstractForwardingType|, which is used to “forward” the function call, e.\,g.\ to the embedding.

They can also be “marked” as \verb|StopForwardingType| to indicate, that something is not passed, but needs to actually be implemented.

For the example of embedded manifolds, the \verb|EmbeddedForwardingType| is used to distinguish between different types of embeddings,, e.\,g.\ isometric or submanifold type embeddings and whether the representation does change or not.

As a concrete example consider again the sphere \(\mathbb{S}^n\) as embedded submanifold of \(\mathbb{R}^{n+1}\).
Here, the function \verb|is_point(M, p)| is implemented by forwarding to first check that \verb|p| is a point on the embedding manifold \(\mathbb{R}^{n+1}\) and then check that \(\lVert p \rVert_2 = 1\).
We avoid implementing the test in the embedding.
Similarly since the sphere is an \verb|IsometricallyEmbeddedManifold|, also \verb|inner(M, p, X, Y)| is forwarded to the embedding using the \verb|SimpleForwardingType|, i.e.\ without any changes to the point or tangent vector representation.

\subsubsection*{Adding numerical validation.}
By default, functions from the interface in \verb|ManifoldsBase.jl| assume, that their input
consists of valid points and tangent vectors and does not verify input or output values.
For debugging and numerical verification purposes, the package provides
the \verb|ValidationManifold| as a special manifold.
It is implemented as a wrapper around any existing Riemannian manifold, \verb|M2 = ValidationManifold(M)| and provides additional checks of correctness for both input parameters and output values of any function from the interface.
That is, that type calls \verb|is_point| and \verb|is_vector| on all points and tangent vectors, respectively.
While by default these checks do result in errors, this can be changed setting the \verb|error=| keyword to either \verb|:warn| or \verb|:info|.

\section{An example}\label{sec:Example}

\subsection{Defining an own manifold}

\subsection{Adding a second metric to an existing manifold}

\subsection{Implementing a generic algorithm on a manifold}

\section{Where the interface is used}\label{sec:Usage}
\begin{itemize}
    \item Manifolds.jl
    \item Manopt.jl \cite{Bergmann:2022}
    \item ManifoldDiff.jl
    \item ManifoldDiffEq.jl
    \item GeometricKalman.jl
    \item ExponentialFamilyManifolds.jl (Mykola) - and a second one he built on that?
    \item ROMe.jl (?)
\end{itemize}
\label{sec:Example}
\input{bib.tex}
\end{document}<|MERGE_RESOLUTION|>--- conflicted
+++ resolved
@@ -82,14 +82,9 @@
 
 \subsubsection{Tangent spaces} Consider any \( p \in \mathcal{M} \) on  a smooth manifold. In order to take (directional) derivatives at the point \( p \), consider the set of all curves \( c\colon (-\epsilon, \epsilon) \to \mathcal{M} \) with \( c(0) = p \) that “run through \( p \)”. We can now consider the derivative of the curve \( \dot c \) around \( p \) in any chart \( \varphi_i \) such that \( p \in \mathcal{U}_i\).
 
-<<<<<<< HEAD
 This derivative can be computed in any such chart \(\varphi_i\), though it is usually defined in a chart-independent way.
 In a single chart, any direction is equivalent to the first order to the curve \(t \to \varphi_i^{-1}(\varphi_i(p) + b_i t)\) for some \(b_i \in \mathbb{R}^n\). The vector \(b_i\) contains \term{coordinates} of the tangent vector in a basis induced by \(\varphi_i\). Then we have to consider equivalence classes of curves that have the same derivative in a chart, which results in the \term{tangent space} \( T_p \mathcal{M} \) at \( p \in \mathcal{M} \). The tangent space \( T_p \mathcal{M} \) is a vector space of dimension \( n \).
-The disjoint union of all tangent spaces \( T \mathcal{M} = \bigsqcup_{p \in \mathcal{M}} T_p \mathcal{M} \) is called the \term{tangent bundle}.
-=======
-Collecting all $\dot c(0)$ yields “all possible walking directions”, which is called the \term{tangent space} \( T_p \mathcal{M} \) at \( p \in \mathcal{M} \). Formally, we have to consider equivalence classes of curves, that have the same derivative in a chart as elements of \( T_p \mathcal{M} \). The tangent space \( T_p \mathcal{M} \) is a vector space of dimension \( n \).
 The disjoint union of all tangent spaces \( T \mathcal{M} = \dot\bigcup_{p \in \mathcal{M}} T_p \mathcal{M} \) is called the \term{tangent bundle}.
->>>>>>> 8d34b2d9
 
 For the sphere \( \mathbb{S}^n \), the tangent space at a point \( p \in \mathbb{S}^n \) is given by
 
