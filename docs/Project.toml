[deps]
CondaPkg = "992eb4ea-22a4-4c89-a5bb-47a3300528ab"
Documenter = "e30172f5-a6a5-5a46-863b-614d45cd2de4"
DocumenterCitations = "daee34ce-89f3-4625-b898-19384cb65244"
ManifoldsBase = "3362f125-f0bb-47a3-aa74-596ffd7ef2fb"

[compat]
CondaPkg = "0.2"
Documenter = "1"
<<<<<<< HEAD
=======
DocumenterCitations = "1.2"
>>>>>>> 2d1ac2ba
ManifoldsBase = "0.15"<|MERGE_RESOLUTION|>--- conflicted
+++ resolved
@@ -7,8 +7,5 @@
 [compat]
 CondaPkg = "0.2"
 Documenter = "1"
-<<<<<<< HEAD
-=======
 DocumenterCitations = "1.2"
->>>>>>> 2d1ac2ba
 ManifoldsBase = "0.15"