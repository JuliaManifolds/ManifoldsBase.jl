@doc raw"""
    exp(M::AbstractManifold, p, X)
    exp(M::AbstractManifold, p, X, t::Real = 1)

Compute the exponential map of tangent vector `X`, optionally scaled by `t`,  at point `p`
from the manifold [`AbstractManifold`](@ref) `M`, i.e.

```math
\exp_p X = γ_{p,X}(1),
```
where ``γ_{p,X}`` is the unique geodesic starting in ``γ(0)=p`` such that ``\dot γ(0) = X``.

See also [`shortest_geodesic`](@ref), [`retract`](@ref).
"""
function exp(M::AbstractManifold, p, X)
    q = allocate_result(M, exp, p, X)
    exp!(M, q, p, X)
    return q
end
exp(M::AbstractManifold, p, X, t::Real) = exp(M, p, t * X)

"""
    exp!(M::AbstractManifold, q, p, X)
    exp!(M::AbstractManifold, q, p, X, t::Real = 1)

Compute the exponential map of tangent vector `X`, optionally scaled by `t`,  at point `p`
from the manifold [`AbstractManifold`](@ref) `M`.
The result is saved to `q`.

See also [`exp`](@ref).
"""
exp!(M::AbstractManifold, q, p, X)
exp!(M::AbstractManifold, q, p, X, t::Real) = exp!(M, q, p, t * X)

@doc raw"""
    geodesic(M::AbstractManifold, p, X) -> Function

Get the geodesic with initial point `p` and velocity `X` on the [`AbstractManifold`](@ref) `M`.
A geodesic is a curve of zero acceleration. That is for the curve ``γ_{p,X}: I → \mathcal M``,
with ``γ_{p,X}(0) = p`` and ``\dot γ_{p,X}(0) = X`` a geodesic further fulfills

```math
∇_{\dot γ_{p,X}(t)} \dot γ_{p,X}(t) = 0,
```

i.e. the curve is acceleration free with respect to the Riemannian metric.
This yields, that the curve has constant velocity that is locally distance-minimizing.

This function returns a function of (time) `t`.
"""
geodesic(M::AbstractManifold, p, X) = t -> exp(M, p, X, t)
@doc raw"""
    geodesic(M::AbstractManifold, p, X, t::Real)

Evaluate the geodesic ``γ_{p,X}: I → \mathcal M``,
with ``γ_{p,X}(0) = p`` and ``\dot γ_{p,X}(0) = X`` a geodesic further fulfills

```math
∇_{\dot γ_{p,X}(t)} \dot γ_{p,X}(t) = 0,
```

at time `t`.
"""
geodesic(M::AbstractManifold, p, X, t::Real) = exp(M, p, X, t)
@doc raw"""
    geodesic(M::AbstractManifold, p, X, T::AbstractVector) -> AbstractVector

Evaluate the geodesic ``γ_{p,X}: I → \mathcal M``,
with ``γ_{p,X}(0) = p`` and ``\dot γ_{p,X}(0) = X`` a geodesic further fulfills

```math
∇_{\dot γ_{p,X}(t)} \dot γ_{p,X}(t) = 0,
```

at time points `t` from `T`.
"""
geodesic(M::AbstractManifold, p, X, T::AbstractVector) = map(t -> exp(M, p, X, t), T)

@doc raw"""
    geodesic!(M::AbstractManifold, p, X) -> Function

Get the geodesic with initial point `p` and velocity `X` on the [`AbstractManifold`](@ref) `M`.
A geodesic is a curve of zero acceleration. That is for the curve ``γ_{p,X}: I → \mathcal M``,
with ``γ_{p,X}(0) = p`` and ``\dot γ_{p,X}(0) = X`` a geodesic further fulfills

```math
∇_{\dot γ_{p,X}(t)} \dot γ_{p,X}(t) = 0,
```

i.e. the curve is acceleration free with respect to the Riemannian metric.
This yields that the curve has constant velocity and is locally distance-minimizing.

<<<<<<< HEAD
This function returns a function `(q,t)` of (time) `t` that mutates `q``.
"""
geodesic!(M::AbstractManifold, p, X) = (q, t) -> exp!(M, q, p, X, t)
@doc raw"""
=======
Three-argument methods of this function return a function `(q,t)` of (time) `t` that mutates `q`.

>>>>>>> 88ee6815
    geodesic!(M::AbstractManifold, q, p, X, t::Real)

Get the geodesic with initial point `p` and velocity `X` on the [`AbstractManifold`](@ref) `M`.
A geodesic is a curve of zero acceleration. That is for the curve ``γ_{p,X}: I → \mathcal M``,
with ``γ_{p,X}(0) = p`` and ``\dot γ_{p,X}(0) = X`` a geodesic further fulfills

```math
∇_{\dot γ_{p,X}(t)} \dot γ_{p,X}(t) = 0,
```

i.e. the curve is acceleration free with respect to the Riemannian metric.
This function evaluates the geodeic at `t` in place of `q`.
"""
geodesic!(M::AbstractManifold, q, p, X, t::Real) = exp!(M, q, p, X, t)
@doc raw"""
    geodesic!(M::AbstractManifold, Q, p, X, T::AbstractVector) -> AbstractVector

Get the geodesic with initial point `p` and velocity `X` on the [`AbstractManifold`](@ref) `M`.
A geodesic is a curve of zero acceleration. That is for the curve ``γ_{p,X}: I → \mathcal M``,
with ``γ_{p,X}(0) = p`` and ``\dot γ_{p,X}(0) = X`` a geodesic further fulfills

```math
∇_{\dot γ_{p,X}(t)} \dot γ_{p,X}(t) = 0,
```

i.e. the curve is acceleration free with respect to the Riemannian metric.
This function evaluates the geodeic at time points `t` fom `T` in place of `Q`.
"""
function geodesic!(M::AbstractManifold, Q, p, X, T::AbstractVector)
    for (q, t) in zip(Q, T)
        exp!(M, q, p, X, t)
    end
    return Q
end

"""
    log(M::AbstractManifold, p, q)

Compute the logarithmic map of point `q` at base point `p` on the [`AbstractManifold`](@ref) `M`.
The logarithmic map is the inverse of the [`exp`](@ref)onential map.
Note that the logarithmic map might not be globally defined.

See also [`inverse_retract`](@ref).
"""
function log(M::AbstractManifold, p, q)
    X = allocate_result(M, log, p, q)
    log!(M, X, p, q)
    return X
end

"""
    log!(M::AbstractManifold, X, p, q)

Compute the logarithmic map of point `q` at base point `p` on the [`AbstractManifold`](@ref) `M`.
The result is saved to `X`.
The logarithmic map is the inverse of the [`exp!`](@ref)onential map.
Note that the logarithmic map might not be globally defined.

see also [`log`](@ref) and [`inverse_retract!`](@ref),
"""
log!(M::AbstractManifold, X, p, q)

@doc raw"""
    shortest_geodesic(M::AbstractManifold, p, q) -> Function

Get a [`geodesic`](@ref) $γ_{p,q}(t)$ whose length is the shortest path between the
points `p`and `q`, where $γ_{p,q}(0)=p$ and $γ_{p,q}(1)=q$.
When there are multiple shortest geodesics, a deterministic choice will be returned.

This function returns a function of time, which may be a `Real` or an `AbstractVector`.
"""
shortest_geodesic(M::AbstractManifold, p, q) = geodesic(M, p, log(M, p, q))
@docs raw"""
    shortest_geodesic(M::AabstractManifold, p, q, t::Real)

Evaluate a [`geodesic`](@ref) $γ_{p,q}(t)$ whose length is the shortest path between the
points `p`and `q`, where $γ_{p,q}(0)=p$ and $γ_{p,q}(1)=q$ at time `t`.
When there are multiple shortest geodesics, a deterministic choice will be returned.
"""
shortest_geodesic(M::AbstractManifold, p, q, t::Real) = geodesic(M, p, log(M, p, q), t)
@docs raw"""
    shortest_geodesic(M::AbstractManifold, p, q, T::AbstractVector) -> AbstractVector

Evaluate a [`geodesic`](@ref) $γ_{p,q}(t)$ whose length is the shortest path between the
points `p`and `q`, where $γ_{p,q}(0)=p$ and $γ_{p,q}(1)=q$ at time points `T`.
When there are multiple shortest geodesics, a deterministic choice will be returned.
"""
function shortest_geodesic(M::AbstractManifold, p, q, T::AbstractVector)
    return geodesic(M, p, log(M, p, q), T)
end


@doc raw"""
    shortest_geodesic!(M::AbstractManifold, p, q) -> Function

Get a [`geodesic`](@ref) $γ_{p,q}(t)$ whose length is the shortest path between the
points `p`and `q`, where $γ_{p,q}(0)=p$ and $γ_{p,q}(1)=q$. When there are
multiple shortest geodesics, a deterministic choice will be returned.

This function returns a function `(r,t) -> ... ` of time `t` which works in place of `r`.

Further variants

    shortest_geodesic!(M::AabstractManifold, r, p, q, t::Real)
    shortest_geodesic!(M::AbstractManifold, R, p, q, T::AbstractVector) -> AbstractVector

mutate (and return) the point `r` and the vector of points `R`, respectively,
returning the point at time `t` or points at times `t` in `T` along the shortest [`geodesic`](@ref).
"""
shortest_geodesic!(M::AbstractManifold, p, q) = geodesic!(M, p, log(M, p, q))
@docs raw"""
    shortest_geodesic!(M::AabstractManifold, r, p, q, t::Real)

Evaluate a [`geodesic`](@ref) $γ_{p,q}(t)$ whose length is the shortest path between the
points `p`and `q`, where $γ_{p,q}(0)=p$ and $γ_{p,q}(1)=q$ at `t` in place of `r`.
When there are multiple shortest geodesics, a deterministic choice will be taken.
"""
function shortest_geodesic!(M::AbstractManifold, r, p, q, t::Real)
    return geodesic!(M, r, p, log(M, p, q), t)
end
@docs raw"""
    shortest_geodesic!(M::AbstractManifold, R, p, q, T::AbstractVector) -> AbstractVector

Evaluate a [`geodesic`](@ref) $γ_{p,q}(t)$ whose length is the shortest path between the
points `p`and `q`, where $γ_{p,q}(0)=p$ and $γ_{p,q}(1)=q$ at all `t` from `T` in place of `R`.
When there are multiple shortest geodesics, a deterministic choice will be taken.
"""
function shortest_geodesic!(M::AbstractManifold, R, p, q, T::AbstractVector)
    return geodesic!(M, R, p, log(M, p, q), T)
end<|MERGE_RESOLUTION|>--- conflicted
+++ resolved
@@ -90,15 +90,10 @@
 i.e. the curve is acceleration free with respect to the Riemannian metric.
 This yields that the curve has constant velocity and is locally distance-minimizing.
 
-<<<<<<< HEAD
 This function returns a function `(q,t)` of (time) `t` that mutates `q``.
 """
 geodesic!(M::AbstractManifold, p, X) = (q, t) -> exp!(M, q, p, X, t)
 @doc raw"""
-=======
-Three-argument methods of this function return a function `(q,t)` of (time) `t` that mutates `q`.
-
->>>>>>> 88ee6815
     geodesic!(M::AbstractManifold, q, p, X, t::Real)
 
 Get the geodesic with initial point `p` and velocity `X` on the [`AbstractManifold`](@ref) `M`.
