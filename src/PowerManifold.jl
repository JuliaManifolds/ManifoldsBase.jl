"""
    AbstractPowerRepresentation

An abstract representation type of points and tangent vectors on a power manifold.
"""
abstract type AbstractPowerRepresentation end

"""
    NestedPowerRepresentation

Representation of points and tangent vectors on a power manifold using arrays
of size equal to `TSize` of a [`PowerManifold`](@ref).
Each element of such array stores a single point or tangent vector.

For modifying operations, each element of the outer array is modified in-place, differently
than in [`NestedReplacingPowerRepresentation`](@ref).
"""
struct NestedPowerRepresentation <: AbstractPowerRepresentation end

"""
    NestedReplacingPowerRepresentation

Representation of points and tangent vectors on a power manifold using arrays
of size equal to `TSize` of a [`PowerManifold`](@ref).
Each element of such array stores a single point or tangent vector.

For modifying operations, each element of the outer array is replaced using non-modifying
operations, differently than for [`NestedReplacingPowerRepresentation`](@ref).
"""
struct NestedReplacingPowerRepresentation <: AbstractPowerRepresentation end

@doc raw"""
    AbstractPowerManifold{𝔽,M,TPR} <: AbstractManifold{𝔽}

An abstract [`AbstractManifold`](@ref) to represent manifolds that are build as powers
of another [`AbstractManifold`](@ref) `M` with representation type `TPR`, a subtype of
[`AbstractPowerRepresentation`](@ref).
"""
abstract type AbstractPowerManifold{
    𝔽,
    M<:AbstractManifold{𝔽},
    TPR<:AbstractPowerRepresentation,
} <: AbstractManifold{𝔽} end

@doc raw"""
    PowerManifold{𝔽,TM<:AbstractManifold,TSize,TPR<:AbstractPowerRepresentation} <: AbstractPowerManifold{𝔽,TM}

The power manifold ``\mathcal M^{n_1× n_2 × … × n_d}`` with power geometry.
 `TSize` defines the number of elements along each axis, either statically using
 `TypeParameter` or storing it in a field.

For example, a manifold-valued time series would be represented by a power manifold with
``d`` equal to 1 and ``n_1`` equal to the number of samples. A manifold-valued image
(for example in diffusion tensor imaging) would be represented by a two-axis power
manifold (``d=2``) with ``n_1`` and ``n_2`` equal to width and height of the image.

While the size of the manifold is static, points on the power manifold
would not be represented by statically-sized arrays.

# Constructor

    PowerManifold(M::PowerManifold, N_1, N_2, ..., N_d; parameter::Symbol=:field)
    PowerManifold(M::AbstractManifold, NestedPowerRepresentation(), N_1, N_2, ..., N_d; parameter::Symbol=:field)
    M^(N_1, N_2, ..., N_d)

Generate the power manifold ``M^{N_1 × N_2 × … × N_d}``.
By default, a [`PowerManifold`](@ref) is expanded further, i.e. for `M=PowerManifold(N, 3)`
`PowerManifold(M, 2)` is equivalent to `PowerManifold(N, 3, 2)`. Points are then 3×2 matrices
of points on `N`.
Providing a [`NestedPowerRepresentation`](@ref) as the second argument to the constructor
can be used to nest manifold, i.e. `PowerManifold(M, NestedPowerRepresentation(), 2)`
represents vectors of length 2 whose elements are vectors of length 3 of points on N
in a nested array representation.

The third signature `M^(...)` is equivalent to the first one, and hence either yields
a combination of power manifolds to _one_ larger power manifold, or an

Since there is no default [`AbstractPowerRepresentation`](@ref) within this interface, the
`^` operator is only available for `PowerManifold`s and concatenates dimensions.

`parameter`: whether a type parameter should be used to store `n`. By default size
is stored in a field. Value can either be `:field` or `:type`.
"""
struct PowerManifold{𝔽,TM<:AbstractManifold{𝔽},TSize,TPR<:AbstractPowerRepresentation} <:
       AbstractPowerManifold{𝔽,TM,TPR}
    manifold::TM
    size::TSize
end

"""
    _parameter_symbol(M::PowerManifold)

Return `:field` if size of [`PowerManifold`](@ref) `M` is stored in a field and `:type`
if in a `TypeParameter`.
"""
_parameter_symbol(::PowerManifold) = :field
function _parameter_symbol(
    ::PowerManifold{𝔽,<:AbstractManifold{𝔽},<:TypeParameter},
) where {𝔽}
    return :type
end

function PowerManifold(
    M::AbstractManifold{𝔽},
    ::TPR,
    size::Integer...;
    parameter::Symbol = :field,
) where {𝔽,TPR<:AbstractPowerRepresentation}
    size_w = wrap_type_parameter(parameter, size)
    return PowerManifold{𝔽,typeof(M),typeof(size_w),TPR}(M, size_w)
end
function PowerManifold(
    M::PowerManifold{𝔽,TM,TSize,TPR},
    size::Integer...;
    parameter::Symbol = _parameter_symbol(M),
) where {𝔽,TM<:AbstractManifold{𝔽},TSize,TPR<:AbstractPowerRepresentation}
    size_w = wrap_type_parameter(parameter, (get_parameter(M.size)..., size...))
    return PowerManifold{𝔽,TM,typeof(size_w),TPR}(M.manifold, size_w)
end
function PowerManifold(
    M::PowerManifold{𝔽,TM},
    ::TPR,
    size::Integer...;
    parameter::Symbol = _parameter_symbol(M),
) where {𝔽,TM<:AbstractManifold{𝔽},TPR<:AbstractPowerRepresentation}
    size_w = wrap_type_parameter(parameter, (get_parameter(M.size)..., size...))
    return PowerManifold{𝔽,TM,typeof(size_w),TPR}(M.manifold, size_w)
end
function PowerManifold(
    M::PowerManifold{𝔽},
    ::TPR,
    size::Integer...;
    parameter::Symbol = _parameter_symbol(M),
) where {𝔽,TPR<:Union{NestedPowerRepresentation,NestedReplacingPowerRepresentation}}
    size_w = wrap_type_parameter(parameter, size)
    return PowerManifold{𝔽,typeof(M),typeof(size_w),TPR}(M, size_w)
end

"""
    PowerBasisData{TB<:AbstractArray}

Data storage for an array of basis data.
"""
struct PowerBasisData{TB<:AbstractArray}
    bases::TB
end

const PowerManifoldNested =
    AbstractPowerManifold{𝔽,<:AbstractManifold{𝔽},NestedPowerRepresentation} where {𝔽}

const PowerManifoldNestedReplacing = AbstractPowerManifold{
    𝔽,
    <:AbstractManifold{𝔽},
    NestedReplacingPowerRepresentation,
} where {𝔽}

# _access_nested(::AbstractManifold, x, i::Tuple) can be overloaded to achieve
# manifold-specific nested element access (for example to `Identity` on power manifolds).
@inline _access_nested(M::AbstractManifold, x, i::Int) = _access_nested(M, x, (i,))
@inline _access_nested(::AbstractManifold, x, i::Tuple) = _access_nested(x, i)
@inline _access_nested(x, i::Tuple) = x[i...]

function Base.:^(
    M::PowerManifold{
        𝔽,
        TM,
        TSize,
        <:Union{NestedPowerRepresentation,NestedReplacingPowerRepresentation},
    },
    size::Integer...,
) where {𝔽,TM<:AbstractManifold{𝔽},TSize}
    return PowerManifold(M, size...)
end

"""
    _allocate_access_nested(M::PowerManifoldNested, y, i)

Helper function for `allocate_result` on `PowerManifoldNested`. In allocation `y` can be
a number in which case `_access_nested` wouldn't work.
"""
_allocate_access_nested(M::PowerManifoldNested, y, i) = _access_nested(M, y, i)
_allocate_access_nested(::PowerManifoldNested, y::Number, i) = y

function allocate_result(M::PowerManifoldNested, f, x...)
    if representation_size(M.manifold) === () && length(x) > 0
        return allocate(M, x[1])
    else
        return [
            allocate_result(
                M.manifold,
                f,
                map(y -> _allocate_access_nested(M, y, i), x)...,
            ) for i in get_iterator(M)
        ]
    end
end
# avoid ambituities - though usually not used
function allocate_result(
    M::PowerManifoldNested,
    f::typeof(get_coordinates),
    p,
    X,
    B::AbstractBasis,
)
    return invoke(
        allocate_result,
        Tuple{AbstractManifold,typeof(get_coordinates),Any,Any,AbstractBasis},
        M,
        f,
        p,
        X,
        B,
    )
end
function allocate_result(M::PowerManifoldNestedReplacing, f, x...)
    if length(x) == 0
        return [allocate_result(M.manifold, f) for _ in get_iterator(M)]
    else
        return copy(x[1])
    end
end
# the following is not used but necessary to avoid ambiguities
function allocate_result(
    M::PowerManifoldNestedReplacing,
    f::typeof(get_coordinates),
    p,
    X,
    B::AbstractBasis,
)
    return invoke(
        allocate_result,
        Tuple{AbstractManifold,typeof(get_coordinates),Any,Any,AbstractBasis},
        M,
        f,
        p,
        X,
        B,
    )
end
function allocate_result(M::PowerManifoldNested, f::typeof(get_vector), p, X)
    return [
        allocate_result(M.manifold, f, _access_nested(M, p, i)) for i in get_iterator(M)
    ]
end
function allocate_result(::PowerManifoldNestedReplacing, ::typeof(get_vector), p, X)
    return copy(p)
end
function allocation_promotion_function(M::AbstractPowerManifold, f, args::Tuple)
    return allocation_promotion_function(M.manifold, f, args)
end

"""
    change_representer(M::AbstractPowerManifold, ::AbstractMetric, p, X)

Since the metric on a power manifold decouples, the change of a representer can be done elementwise
"""
change_representer(::AbstractPowerManifold, ::AbstractMetric, ::Any, ::Any)

function change_representer!(M::AbstractPowerManifold, Y, G::AbstractMetric, p, X)
    rep_size = representation_size(M.manifold)
    for i in get_iterator(M)
        change_representer!(
            M.manifold,
            _write(M, rep_size, Y, i),
            G,
            _read(M, rep_size, p, i),
            _read(M, rep_size, X, i),
        )
    end
    return Y
end

"""
    change_metric(M::AbstractPowerManifold, ::AbstractMetric, p, X)

Since the metric on a power manifold decouples, the change of metric can be done elementwise.
"""
change_metric(M::AbstractPowerManifold, ::AbstractMetric, ::Any, ::Any)

function change_metric!(M::AbstractPowerManifold, Y, G::AbstractMetric, p, X)
    rep_size = representation_size(M.manifold)
    for i in get_iterator(M)
        change_metric!(
            M.manifold,
            _write(M, rep_size, Y, i),
            G,
            _read(M, rep_size, p, i),
            _read(M, rep_size, X, i),
        )
    end
    return Y
end

"""
    check_point(M::AbstractPowerManifold, p; kwargs...)

Check whether `p` is a valid point on an [`AbstractPowerManifold`](@ref) `M`,
i.e. each element of `p` has to be a valid point on the base manifold.
If `p` is not a point on `M` a [`CompositeManifoldError`](@ref) consisting of all error messages of the
components, for which the tests fail is returned.

The tolerance for the last test can be set using the `kwargs...`.
"""
function check_point(M::AbstractPowerManifold, p; kwargs...)
    rep_size = representation_size(M.manifold)
    e = [
        (i, check_point(M.manifold, _read(M, rep_size, p, i); kwargs...)) for
        i in get_iterator(M)
    ]
    errors = filter((x) -> !(x[2] === nothing), e)
    cerr = [ComponentManifoldError(er...) for er in errors]
    (length(errors) > 1) && return CompositeManifoldError(cerr)
    (length(errors) == 1) && return cerr[1]
    return nothing
end

"""
    check_power_size(M, p)
    check_power_size(M, p, X)

Check whether `p`` has the right size to represent points on `M`` generically, i.e. just
checking the overall sizes, not the individual ones per manifold.
"""
function check_power_size(M::AbstractPowerManifold, p)
    d = prod(representation_size(M.manifold)) * prod(power_dimensions(M))
    (d != length(p)) && return DomainError(
        length(p),
        "The point $p can not be a point on $M, since its number of elements does not match the required overall representation size ($d)",
    )
    return nothing
end
function check_power_size(M::Union{PowerManifoldNested,PowerManifoldNestedReplacing}, p)
    d = prod(power_dimensions(M))
    (d != length(p)) && return DomainError(
        length(p),
        "The point $p can not be a point on $M, since its number of elements does not match the power dimensions ($d)",
    )
    return nothing
end

function check_power_size(M::AbstractPowerManifold, p, X)
    d = prod(representation_size(M.manifold)) * prod(power_dimensions(M))
    (d != length(X)) && return DomainError(
        length(X),
        "The tangent vector $X can not belong to a trangent space at on $M, since its number of elements does not match the required overall representation size ($d)",
    )
    return nothing
end
function check_power_size(M::Union{PowerManifoldNested,PowerManifoldNestedReplacing}, p, X)
    d = prod(power_dimensions(M))
    (d != length(X)) && return DomainError(
        length(X),
        "The point $p can not be a point on $M, since its number of elements does not match the power dimensions ($d)",
    )
    return nothing
end

function check_size(M::AbstractPowerManifold, p)
    cps = check_power_size(M, p)
    (cps === nothing) || return cps
    rep_size = representation_size(M.manifold)
    e = [(i, check_size(M.manifold, _read(M, rep_size, p, i))) for i in get_iterator(M)]
    errors = filter((x) -> !(x[2] === nothing), e)
    cerr = [ComponentManifoldError(er...) for er in errors]
    (length(errors) > 1) && return CompositeManifoldError(cerr)
    (length(errors) == 1) && return cerr[1]
    return nothing
end

function check_size(M::AbstractPowerManifold, p, X)
    cps = check_power_size(M, p, X)
    (cps === nothing) || return cps
    rep_size = representation_size(M.manifold)
    e = [
        (i, check_size(M.manifold, _read(M, rep_size, p, i), _read(M, rep_size, X, i);)) for i in get_iterator(M)
    ]
    errors = filter((x) -> !(x[2] === nothing), e)
    cerr = [ComponentManifoldError(er...) for er in errors]
    (length(errors) > 1) && return CompositeManifoldError(cerr)
    (length(errors) == 1) && return cerr[1]
    return nothing
end

"""
    check_vector(M::AbstractPowerManifold, p, X; kwargs... )

Check whether `X` is a tangent vector to `p` an the [`AbstractPowerManifold`](@ref)
`M`, i.e. atfer [`check_point`](@ref)`(M, p)`, and all projections to
base manifolds must be respective tangent vectors.
If `X` is not a tangent vector to `p` on `M` a [`CompositeManifoldError`](@ref) consisting of all error
messages of the components, for which the tests fail is returned.

The tolerance for the last test can be set using the `kwargs...`.
"""
function check_vector(M::AbstractPowerManifold, p, X; kwargs...)
    rep_size = representation_size(M.manifold)
    e = [
        (
            i,
            check_vector(
                M.manifold,
                _read(M, rep_size, p, i),
                _read(M, rep_size, X, i);
                kwargs...,
            ),
        ) for i in get_iterator(M)
    ]
    errors = filter((x) -> !(x[2] === nothing), e)
    cerr = [ComponentManifoldError(er...) for er in errors]
    (length(errors) > 1) && return CompositeManifoldError(cerr)
    (length(errors) == 1) && return cerr[1]
    return nothing
end

@doc raw"""
    copyto!(M::PowerManifoldNested, q, p)

Copy the values elementwise, i.e. call `copyto!(M.manifold, b, a)` for all elements `a` and
`b` of `p` and `q`, respectively.
"""
function copyto!(M::PowerManifoldNested, q, p)
    rep_size = representation_size(M.manifold)
    for i in get_iterator(M)
        copyto!(M.manifold, _write(M, rep_size, q, i), _read(M, rep_size, p, i))
    end
    return q
end

@doc raw"""
    copyto!(M::PowerManifoldNested, Y, p, X)

Copy the values elementwise, i.e. call `copyto!(M.manifold, B, a, A)` for all elements
`A`, `a` and `B` of `X`, `p`, and `Y`, respectively.
"""
function copyto!(M::PowerManifoldNested, Y, p, X)
    rep_size = representation_size(M.manifold)
    for i in get_iterator(M)
        copyto!(
            M.manifold,
            _write(M, rep_size, Y, i),
            _read(M, rep_size, p, i),
            _read(M, rep_size, X, i),
        )
    end
    return Y
end

@doc raw"""
    default_retraction_method(M::PowerManifold)

Use the default retraction method of the internal `M.manifold` also in defaults of
functions defined for the power manifold, meaning that this is used elementwise.
"""
function default_retraction_method(M::PowerManifold)
    return default_retraction_method(M.manifold)
end
function default_retraction_method(M::PowerManifold, t::Type)
    return default_retraction_method(M.manifold, eltype(t))
end

@doc raw"""
    default_inverse_retraction_method(M::PowerManifold)

Use the default inverse retraction method of the internal `M.manifold` also in defaults of
functions defined for the power manifold, meaning that this is used elementwise.
"""
function default_inverse_retraction_method(M::PowerManifold)
    return default_inverse_retraction_method(M.manifold)
end
function default_inverse_retraction_method(M::PowerManifold, t::Type)
    return default_inverse_retraction_method(M.manifold, eltype(t))
end

@doc raw"""
    default_vector_transport_method(M::PowerManifold)

Use the default vector transport method of the internal `M.manifold` also in defaults of
functions defined for the power manifold, meaning that this is used elementwise.
"""
function default_vector_transport_method(M::PowerManifold)
    return default_vector_transport_method(M.manifold)
end
function default_vector_transport_method(M::PowerManifold, t::Type)
    return default_vector_transport_method(M.manifold, eltype(t))
end

@doc raw"""
    distance(M::AbstractPowerManifold, p, q)

Compute the distance between `q` and `p` on an [`AbstractPowerManifold`](@ref),
i.e. from the element wise distances the Forbenius norm is computed.
"""
function distance(M::AbstractPowerManifold, p, q)
    sum_squares = zero(number_eltype(p))
    rep_size = representation_size(M.manifold)
    for i in get_iterator(M)
        sum_squares +=
            distance(M.manifold, _read(M, rep_size, p, i), _read(M, rep_size, q, i))^2
    end
    return sqrt(sum_squares)
end

@doc raw"""
    exp(M::AbstractPowerManifold, p, X)

Compute the exponential map from `p` in direction `X` on the [`AbstractPowerManifold`](@ref) `M`,
which can be computed using the base manifolds exponential map elementwise.
"""
exp(::AbstractPowerManifold, ::Any...)

function exp!(M::AbstractPowerManifold, q, p, X)
    rep_size = representation_size(M.manifold)
    for i in get_iterator(M)
        exp!(
            M.manifold,
            _write(M, rep_size, q, i),
            _read(M, rep_size, p, i),
            _read(M, rep_size, X, i),
        )
    end
    return q
end
function exp!(M::PowerManifoldNestedReplacing, q, p, X)
    rep_size = representation_size(M.manifold)
    for i in get_iterator(M)
        q[i...] = exp(M.manifold, _read(M, rep_size, p, i), _read(M, rep_size, X, i))
    end
    return q
end

@doc raw"""
    fill(p, M::AbstractPowerManifold)

Create a point on the [`AbstractPowerManifold`](@ref) `M`, where every entry is set to the
point `p`.

!!! note
    while usually the manifold is a first argument in all functions in `ManifoldsBase.jl`,
    we follow the signature of `fill`, where the power manifold serves are the size information.
"""
function fill(p, M::AbstractPowerManifold)
    P = allocate_result(M, rand) # rand finds the right way to allocate our point usually
    return fill!(P, p, M)
end

@doc raw"""
    fill!(P, p, M::AbstractPowerManifold)

Fill a point `P` on the [`AbstractPowerManifold`](@ref) `M`, setting every entry to `p`.

!!! note
    while usually the manifold is the first argument in all functions in `ManifoldsBase.jl`,
    we follow the signature of `fill!`, where the power manifold serves are the size information.
"""
function fill!(P, p, M::PowerManifoldNestedReplacing)
    for i in get_iterator(M)
        P[i...] = p # can we do something that this is closer to fill/fill! and set the ref to p?
    end
    return P
end
function fill!(P, p, M::AbstractPowerManifold)
    rep_size = representation_size(M.manifold)
    for i in get_iterator(M)
<<<<<<< HEAD
        P[M, i] = p
=======
        copyto!(M.manifold, _write(M, rep_size, P, i), p)
>>>>>>> e8a622a7
    end
    return P
end


function get_basis(M::AbstractPowerManifold, p, B::AbstractBasis)
    rep_size = representation_size(M.manifold)
    vs = [get_basis(M.manifold, _read(M, rep_size, p, i), B) for i in get_iterator(M)]
    return CachedBasis(B, PowerBasisData(vs))
end
function get_basis(M::AbstractPowerManifold, p, B::DiagonalizingOrthonormalBasis)
    rep_size = representation_size(M.manifold)
    vs = [
        get_basis(
            M.manifold,
            _read(M, rep_size, p, i),
            DiagonalizingOrthonormalBasis(_read(M, rep_size, B.frame_direction, i)),
        ) for i in get_iterator(M)
    ]
    return CachedBasis(B, PowerBasisData(vs))
end

"""
    get_component(M::AbstractPowerManifold, p, idx...)

Get the component of a point `p` on an [`AbstractPowerManifold`](@ref) `M` at index `idx`.
"""
function get_component(M::AbstractPowerManifold, p, idx...)
    rep_size = representation_size(M.manifold)
    return _read(M, rep_size, p, idx)
end

function get_coordinates(M::AbstractPowerManifold, p, X, B::AbstractBasis)
    rep_size = representation_size(M.manifold)
    vs = [
        get_coordinates(M.manifold, _read(M, rep_size, p, i), _read(M, rep_size, X, i), B) for i in get_iterator(M)
    ]
    return reduce(vcat, reshape(vs, length(vs)))
end
function get_coordinates(
    M::AbstractPowerManifold,
    p,
    X,
    B::CachedBasis{𝔽,<:AbstractBasis,<:PowerBasisData},
) where {𝔽}
    rep_size = representation_size(M.manifold)
    vs = [
        get_coordinates(
            M.manifold,
            _read(M, rep_size, p, i),
            _read(M, rep_size, X, i),
            _access_nested(M, B.data.bases, i),
        ) for i in get_iterator(M)
    ]
    return reduce(vcat, reshape(vs, length(vs)))
end

function get_coordinates!(M::AbstractPowerManifold, c, p, X, B::AbstractBasis)
    rep_size = representation_size(M.manifold)
    dim = manifold_dimension(M.manifold)
    v_iter = 1
    for i in get_iterator(M)
        # TODO: this view is really suboptimal when `dim` can be statically determined
        get_coordinates!(
            M.manifold,
            view(c, v_iter:(v_iter + dim - 1)),
            _read(M, rep_size, p, i),
            _read(M, rep_size, X, i),
            B,
        )
        v_iter += dim
    end
    return c
end
function get_coordinates!(
    M::AbstractPowerManifold,
    c,
    p,
    X,
    B::CachedBasis{𝔽,<:AbstractBasis,<:PowerBasisData},
) where {𝔽}
    rep_size = representation_size(M.manifold)
    dim = manifold_dimension(M.manifold)
    v_iter = 1
    for i in get_iterator(M)
        # TODO: this view is really suboptimal when `dim` can be statically determined
        get_coordinates!(
            M.manifold,
            view(c, v_iter:(v_iter + dim - 1)),
            _read(M, rep_size, p, i),
            _read(M, rep_size, X, i),
            _access_nested(M, B.data.bases, i),
        )
        v_iter += dim
    end
    return c
end

function get_iterator(
    ::PowerManifold{𝔽,<:AbstractManifold{𝔽},TypeParameter{Tuple{N}}},
) where {𝔽,N}
    return Base.OneTo(N)
end
function get_iterator(M::PowerManifold{𝔽,<:AbstractManifold{𝔽},Tuple{Int}}) where {𝔽}
    return Base.OneTo(M.size[1])
end
@generated function get_iterator(
    ::PowerManifold{𝔽,<:AbstractManifold{𝔽},TypeParameter{SizeTuple}},
) where {𝔽,SizeTuple}
    size_tuple = size_to_tuple(SizeTuple)
    return Base.product(map(Base.OneTo, size_tuple)...)
end
function get_iterator(M::PowerManifold{𝔽,<:AbstractManifold{𝔽},NTuple{N,Int}}) where {𝔽,N}
    size_tuple = M.size
    return Base.product(map(Base.OneTo, size_tuple)...)
end

function get_vector(
    M::AbstractPowerManifold,
    p,
    c,
    B::CachedBasis{𝔽,<:AbstractBasis{𝔽},<:PowerBasisData},
) where {𝔽}
    Y = allocate_result(M, get_vector, p, c)
    return get_vector!(M, Y, p, c, B)
end
function get_vector!(
    M::AbstractPowerManifold,
    Y,
    p,
    c,
    B::CachedBasis{𝔽,<:AbstractBasis{𝔽},<:PowerBasisData},
) where {𝔽}
    dim = manifold_dimension(M.manifold)
    rep_size = representation_size(M.manifold)
    v_iter = 1
    for i in get_iterator(M)
        get_vector!(
            M.manifold,
            _write(M, rep_size, Y, i),
            _read(M, rep_size, p, i),
            c[v_iter:(v_iter + dim - 1)],
            _access_nested(M, B.data.bases, i),
        )
        v_iter += dim
    end
    return Y
end
function get_vector!(
    M::PowerManifoldNestedReplacing,
    Y,
    p,
    c,
    B::CachedBasis{𝔽,<:AbstractBasis{𝔽},<:PowerBasisData},
) where {𝔽}
    dim = manifold_dimension(M.manifold)
    rep_size = representation_size(M.manifold)
    v_iter = 1
    for i in get_iterator(M)
        Y[i...] = get_vector(
            M.manifold,
            _read(M, rep_size, p, i),
            c[v_iter:(v_iter + dim - 1)],
            _access_nested(M, B.data.bases, i),
        )
        v_iter += dim
    end
    return Y
end
function get_vector(M::AbstractPowerManifold, p, c, B::AbstractBasis)
    Y = allocate_result(M, get_vector, p, c)
    return get_vector!(M, Y, p, c, B)
end
function get_vector!(M::AbstractPowerManifold, Y, p, c, B::AbstractBasis)
    dim = manifold_dimension(M.manifold)
    rep_size = representation_size(M.manifold)
    v_iter = 1
    for i in get_iterator(M)
        get_vector!(
            M.manifold,
            _write(M, rep_size, Y, i),
            _read(M, rep_size, p, i),
            c[v_iter:(v_iter + dim - 1)],
            B,
        )
        v_iter += dim
    end
    return Y
end
function get_vector!(M::PowerManifoldNestedReplacing, Y, p, c, B::AbstractBasis)
    dim = manifold_dimension(M.manifold)
    rep_size = representation_size(M.manifold)
    v_iter = 1
    for i in get_iterator(M)
        Y[i...] = get_vector(
            M.manifold,
            _read(M, rep_size, p, i),
            c[v_iter:(v_iter + dim - 1)],
            B,
        )
        v_iter += dim
    end
    return Y
end

function _get_vectors(
    M::PowerManifoldNested,
    p,
    B::CachedBasis{𝔽,<:AbstractBasis{𝔽},<:PowerBasisData},
) where {𝔽}
    zero_tv = zero_vector(M, p)
    rep_size = representation_size(M.manifold)
    vs = typeof(zero_tv)[]
    for i in get_iterator(M)
        b_i = _access_nested(M, B.data.bases, i)
        p_i = _read(M, rep_size, p, i)
        for v in b_i.data
            new_v = copy(M, p, zero_tv)
            copyto!(M.manifold, _write(M, rep_size, new_v, i), p_i, v)
            push!(vs, new_v)
        end
    end
    return vs
end
function _get_vectors(
    M::PowerManifoldNestedReplacing,
    p,
    B::CachedBasis{𝔽,<:AbstractBasis{𝔽},<:PowerBasisData},
) where {𝔽}
    zero_tv = zero_vector(M, p)
    vs = typeof(zero_tv)[]
    for i in get_iterator(M)
        b_i = _access_nested(M, B.data.bases, i)
        for v in b_i.data
            new_v = copy(M, p, zero_tv)
            new_v[i...] = v
            push!(vs, new_v)
        end
    end
    return vs
end

"""
    getindex(p, M::AbstractPowerManifold, i::Union{Integer,Colon,AbstractVector}...)
    p[M::AbstractPowerManifold, i...]

Access the element(s) at index `[i...]` of a point `p` on an [`AbstractPowerManifold`](@ref)
`M` by linear or multidimensional indexing.
See also [Array Indexing](https://docs.julialang.org/en/v1/manual/arrays/#man-array-indexing-1) in Julia.
"""
Base.@propagate_inbounds function Base.getindex(
    p::AbstractArray,
    M::AbstractPowerManifold,
    I::Union{Integer,Colon,AbstractVector}...,
)
    return get_component(M, p, I...)
end

@doc raw"""
    injectivity_radius(M::AbstractPowerManifold[, p])

the injectivity radius on an [`AbstractPowerManifold`](@ref) is for the global case
equal to the one of its base manifold. For a given point `p` it's equal to the
minimum of all radii in the array entries.
"""
function injectivity_radius(M::AbstractPowerManifold, p)
    radius = 0.0
    initialized = false
    rep_size = representation_size(M.manifold)
    for i in get_iterator(M)
        cur_rad = injectivity_radius(M.manifold, _read(M, rep_size, p, i))
        if initialized
            radius = min(cur_rad, radius)
        else
            radius = cur_rad
            initialized = true
        end
    end
    return radius
end
injectivity_radius(M::AbstractPowerManifold) = injectivity_radius(M.manifold)
function injectivity_radius(M::AbstractPowerManifold, ::AbstractRetractionMethod)
    return injectivity_radius(M)
end

@doc raw"""
    inner(M::AbstractPowerManifold, p, X, Y)

Compute the inner product of `X` and `Y` from the tangent space at `p` on an
[`AbstractPowerManifold`](@ref) `M`, i.e. for each arrays entry the tangent
vector entries from `X` and `Y` are in the tangent space of the corresponding
element from `p`.
The inner product is then the sum of the elementwise inner products.
"""
function inner(M::AbstractPowerManifold, p, X, Y)
    result = zero(number_eltype(X))
    rep_size = representation_size(M.manifold)
    for i in get_iterator(M)
        result += inner(
            M.manifold,
            _read(M, rep_size, p, i),
            _read(M, rep_size, X, i),
            _read(M, rep_size, Y, i),
        )
    end
    return result
end

"""
    is_flat(M::AbstractPowerManifold)

Return true if [`AbstractPowerManifold`](@ref) is flat. It is flat if and only if the
wrapped manifold is flat.
"""
is_flat(M::AbstractPowerManifold) = is_flat(M.manifold)

function _isapprox(M::AbstractPowerManifold, p, q; kwargs...)
    result = true
    rep_size = representation_size(M.manifold)
    for i in get_iterator(M)
        result &= isapprox(
            M.manifold,
            _read(M, rep_size, p, i),
            _read(M, rep_size, q, i);
            kwargs...,
        )
    end
    return result
end
function _isapprox(M::AbstractPowerManifold, p, X, Y; kwargs...)
    result = true
    rep_size = representation_size(M.manifold)
    for i in get_iterator(M)
        result &= isapprox(
            M.manifold,
            _read(M, rep_size, p, i),
            _read(M, rep_size, X, i),
            _read(M, rep_size, Y, i);
            kwargs...,
        )
    end
    return result
end

@doc raw"""
    inverse_retract(M::AbstractPowerManifold, p, q, m::AbstractInverseRetractionMethod)

Compute the inverse retraction from `p` with respect to `q` on an [`AbstractPowerManifold`](@ref) `M`
using an [`AbstractInverseRetractionMethod`](@ref).
Then this method is performed elementwise, so the inverse
retraction method has to be one that is available on the base [`AbstractManifold`](@ref).
"""
inverse_retract(::AbstractPowerManifold, ::Any...)

function inverse_retract(
    M::AbstractPowerManifold,
    p,
    q,
    m::AbstractInverseRetractionMethod = default_inverse_retraction_method(M, typeof(p)),
)
    X = allocate_result(M, inverse_retract, p, q)
    return inverse_retract!(M, X, p, q, m)
end

function inverse_retract!(
    M::AbstractPowerManifold,
    X,
    p,
    q,
    m::AbstractInverseRetractionMethod = default_inverse_retraction_method(M, typeof(p)),
)
    rep_size = representation_size(M.manifold)
    for i in get_iterator(M)
        inverse_retract!(
            M.manifold,
            _write(M, rep_size, X, i),
            _read(M, rep_size, p, i),
            _read(M, rep_size, q, i),
            m,
        )
    end
    return X
end
function inverse_retract!(
    M::PowerManifoldNestedReplacing,
    X,
    p,
    q,
    m::AbstractInverseRetractionMethod = default_inverse_retraction_method(M, typeof(p)),
)
    rep_size = representation_size(M.manifold)
    for i in get_iterator(M)
        X[i...] = inverse_retract(
            M.manifold,
            _read(M, rep_size, p, i),
            _read(M, rep_size, q, i),
            m,
        )
    end
    return X
end

@doc raw"""
    log(M::AbstractPowerManifold, p, q)

Compute the logarithmic map from `p` to `q` on the [`AbstractPowerManifold`](@ref) `M`,
which can be computed using the base manifolds logarithmic map elementwise.
"""
log(::AbstractPowerManifold, ::Any...)

function log!(M::AbstractPowerManifold, X, p, q)
    rep_size = representation_size(M.manifold)
    for i in get_iterator(M)
        log!(
            M.manifold,
            _write(M, rep_size, X, i),
            _read(M, rep_size, p, i),
            _read(M, rep_size, q, i),
        )
    end
    return X
end
function log!(M::PowerManifoldNestedReplacing, X, p, q)
    rep_size = representation_size(M.manifold)
    for i in get_iterator(M)
        X[i...] = log(M.manifold, _read(M, rep_size, p, i), _read(M, rep_size, q, i))
    end
    return X
end

@doc raw"""
    manifold_dimension(M::PowerManifold)

Returns the manifold-dimension of an [`PowerManifold`](@ref) `M`
``=\mathcal N = (\mathcal M)^{n_1,…,n_d}``, i.e. with ``n=(n_1,…,n_d)`` the array
size of the power manifold and ``d_{\mathcal M}`` the dimension of the base manifold
``\mathcal M``, the manifold is of dimension

````math
\dim(\mathcal N) = \dim(\mathcal M)\prod_{i=1}^d n_i = n_1n_2⋅…⋅ n_d \dim(\mathcal M).
````
"""
function manifold_dimension(M::PowerManifold)
    size = get_parameter(M.size)
    return manifold_dimension(M.manifold) * prod(size)
end

function mid_point!(M::AbstractPowerManifold, q, p1, p2)
    rep_size = representation_size(M.manifold)
    for i in get_iterator(M)
        mid_point!(
            M.manifold,
            _write(M, rep_size, q, i),
            _read(M, rep_size, p1, i),
            _read(M, rep_size, p2, i),
        )
    end
    return q
end
function mid_point!(M::PowerManifoldNestedReplacing, q, p1, p2)
    rep_size = representation_size(M.manifold)
    for i in get_iterator(M)
        q[i...] =
            mid_point(M.manifold, _read(M, rep_size, p1, i), _read(M, rep_size, p2, i))
    end
    return q
end

@doc raw"""
    norm(M::AbstractPowerManifold, p, X)

Compute the norm of `X` from the tangent space of `p` on an
[`AbstractPowerManifold`](@ref) `M`, i.e. from the element wise norms the
Frobenius norm is computed.
"""
function LinearAlgebra.norm(M::AbstractPowerManifold, p, X)
    sum_squares = zero(number_eltype(X))
    rep_size = representation_size(M.manifold)
    for i in get_iterator(M)
        sum_squares +=
            norm(M.manifold, _read(M, rep_size, p, i), _read(M, rep_size, X, i))^2
    end
    return sqrt(sum_squares)
end


function parallel_transport_direction!(M::AbstractPowerManifold, Y, p, X, d)
    rep_size = representation_size(M.manifold)
    for i in get_iterator(M)
        parallel_transport_direction!(
            M.manifold,
            _write(M, rep_size, Y, i),
            _read(M, rep_size, p, i),
            _read(M, rep_size, X, i),
            _read(M, rep_size, d, i),
        )
    end
    return Y
end
function parallel_transport_direction(M::AbstractPowerManifold, p, X, d)
    Y = allocate_result(M, vector_transport_direction, p, X, d)
    return parallel_transport_direction!(M, Y, p, X, d)
end

function parallel_transport_direction!(M::PowerManifoldNestedReplacing, Y, p, X, d)
    rep_size = representation_size(M.manifold)
    for i in get_iterator(M)
        Y[i...] = parallel_transport_direction(
            M.manifold,
            _read(M, rep_size, p, i),
            _read(M, rep_size, X, i),
            _read(M, rep_size, d, i),
        )
    end
    return Y
end
function parallel_transport_direction(M::PowerManifoldNestedReplacing, p, X, d)
    Y = allocate_result(M, parallel_transport_direction, p, X, d)
    rep_size = representation_size(M.manifold)
    for i in get_iterator(M)
        Y[i...] = parallel_transport_direction(
            M.manifold,
            _read(M, rep_size, p, i),
            _read(M, rep_size, X, i),
            _read(M, rep_size, d, i),
        )
    end
    return Y
end

function parallel_transport_to(M::AbstractPowerManifold, p, X, q)
    Y = allocate_result(M, vector_transport_to, p, X)
    return parallel_transport_to!(M, Y, p, X, q)
end
function parallel_transport_to!(M::AbstractPowerManifold, Y, p, X, q)
    rep_size = representation_size(M.manifold)
    for i in get_iterator(M)
        vector_transport_to!(
            M.manifold,
            _write(M, rep_size, Y, i),
            _read(M, rep_size, p, i),
            _read(M, rep_size, X, i),
            _read(M, rep_size, q, i),
        )
    end
    return Y
end
function parallel_transport_to!(M::PowerManifoldNestedReplacing, Y, p, X, q)
    rep_size = representation_size(M.manifold)
    for i in get_iterator(M)
        Y[i...] = parallel_transport_to(
            M.manifold,
            _read(M, rep_size, p, i),
            _read(M, rep_size, X, i),
            _read(M, rep_size, q, i),
        )
    end
    return Y
end

@doc raw"""
    power_dimensions(M::PowerManifold)

return the power of `M`,
"""
function power_dimensions(M::PowerManifold)
    return get_parameter(M.size)
end

@doc raw"""
    project(M::AbstractPowerManifold, p)

Project the point `p` from the embedding onto the [`AbstractPowerManifold`](@ref) `M`
by projecting all components.
"""
project(::AbstractPowerManifold, ::Any)

function project!(M::AbstractPowerManifold, q, p)
    rep_size = representation_size(M.manifold)
    for i in get_iterator(M)
        project!(M.manifold, _write(M, rep_size, q, i), _read(M, rep_size, p, i))
    end
    return q
end
function project!(M::PowerManifoldNestedReplacing, q, p)
    rep_size = representation_size(M.manifold)
    for i in get_iterator(M)
        q[i...] = project(M.manifold, _read(M, rep_size, p, i))
    end
    return q
end

@doc raw"""
    project(M::AbstractPowerManifold, p, X)

Project the point `X` onto the tangent space at `p` on the
[`AbstractPowerManifold`](@ref) `M` by projecting all components.
"""
project(::AbstractPowerManifold, ::Any, ::Any)

function project!(M::AbstractPowerManifold, Z, q, Y)
    rep_size = representation_size(M.manifold)
    for i in get_iterator(M)
        project!(
            M.manifold,
            _write(M, rep_size, Z, i),
            _read(M, rep_size, q, i),
            _read(M, rep_size, Y, i),
        )
    end
    return Z
end
function project!(M::PowerManifoldNestedReplacing, Z, q, Y)
    rep_size = representation_size(M.manifold)
    for i in get_iterator(M)
        q[i...] = project(M.manifold, _read(M, rep_size, q, i), _read(M, rep_size, Y, i))
    end
    return Z
end

function Random.rand!(M::AbstractPowerManifold, pX; vector_at = nothing, kwargs...)
    rep_size = representation_size(M.manifold)
    if vector_at === nothing
        for i in get_iterator(M)
            rand!(M.manifold, _write(M, rep_size, pX, i); kwargs...)
        end
    else
        for i in get_iterator(M)
            rand!(
                M.manifold,
                _write(M, rep_size, pX, i);
                vector_at = _read(M, rep_size, vector_at, i),
                kwargs...,
            )
        end
    end
    return pX
end
function Random.rand!(
    rng::AbstractRNG,
    M::AbstractPowerManifold,
    pX;
    vector_at = nothing,
    kwargs...,
)
    rep_size = representation_size(M.manifold)
    if vector_at === nothing
        for i in get_iterator(M)
            rand!(rng, M.manifold, _write(M, rep_size, pX, i); kwargs...)
        end
    else
        for i in get_iterator(M)
            rand!(
                rng,
                M.manifold,
                _write(M, rep_size, pX, i);
                vector_at = _read(M, rep_size, vector_at, i),
                kwargs...,
            )
        end
    end
    return pX
end
function Random.rand!(M::PowerManifoldNestedReplacing, pX; vector_at = nothing, kwargs...)
    if vector_at === nothing
        for i in get_iterator(M)
            pX[i...] = rand(M.manifold; kwargs...)
        end
    else
        for i in get_iterator(M)
            pX[i...] = rand(M.manifold; vector_at = vector_at[i...], kwargs...)
        end
    end
    return pX
end
function Random.rand!(
    rng::AbstractRNG,
    M::PowerManifoldNestedReplacing,
    pX;
    vector_at = nothing,
    kwargs...,
)
    if vector_at === nothing
        for i in get_iterator(M)
            pX[i...] = rand(rng, M.manifold; kwargs...)
        end
    else
        for i in get_iterator(M)
            pX[i...] = rand(rng, M.manifold; vector_at = vector_at[i...], kwargs...)
        end
    end
    return pX
end

Base.@propagate_inbounds @inline function _read(
    M::AbstractPowerManifold,
    rep_size::Tuple,
    x::AbstractArray,
    i::Int,
)
    return _read(M, rep_size, x, (i,))
end

Base.@propagate_inbounds @inline function _read(
    ::Union{PowerManifoldNested,PowerManifoldNestedReplacing},
    rep_size::Tuple,
    x::AbstractArray,
    i::Tuple,
)
    return x[i...]
end

@generated function rep_size_to_colons(rep_size::Tuple)
    N = length(rep_size.parameters)
    return ntuple(i -> Colon(), N)
end


@doc raw"""
    retract(M::AbstractPowerManifold, p, X, method::AbstractRetractionMethod)

Compute the retraction from `p` with tangent vector `X` on an [`AbstractPowerManifold`](@ref) `M`
using a [`AbstractRetractionMethod`](@ref).
Then this method is performed elementwise, so the retraction
method has to be one that is available on the base [`AbstractManifold`](@ref).
"""
retract(::AbstractPowerManifold, ::Any...)

function retract(
    M::AbstractPowerManifold,
    p,
    X,
    m::AbstractRetractionMethod = default_retraction_method(M, typeof(p)),
)
    q = allocate_result(M, retract, p, X)
    return retract!(M, q, p, X, m)
end

function retract!(
    M::AbstractPowerManifold,
    q,
    p,
    X,
    m::AbstractRetractionMethod = default_retraction_method(M, typeof(p)),
)
    rep_size = representation_size(M.manifold)
    for i in get_iterator(M)
        retract!(
            M.manifold,
            _write(M, rep_size, q, i),
            _read(M, rep_size, p, i),
            _read(M, rep_size, X, i),
            m,
        )
    end
    return q
end
function retract!(
    M::PowerManifoldNestedReplacing,
    q,
    p,
    X,
    m::AbstractRetractionMethod = default_retraction_method(M, typeof(p)),
)
    rep_size = representation_size(M.manifold)
    for i in get_iterator(M)
        q[i...] = retract(M.manifold, _read(M, rep_size, p, i), _read(M, rep_size, X, i), m)
    end
    return q
end

function retract!(
    M::AbstractPowerManifold,
    q,
    p,
    X,
    t::Number,
    m::AbstractRetractionMethod = default_retraction_method(M, typeof(p)),
)
    rep_size = representation_size(M.manifold)
    for i in get_iterator(M)
        retract!(
            M.manifold,
            _write(M, rep_size, q, i),
            _read(M, rep_size, p, i),
            _read(M, rep_size, X, i),
            t,
            m,
        )
    end
    return q
end
function retract!(
    M::PowerManifoldNestedReplacing,
    q,
    p,
    X,
    t::Number,
    m::AbstractRetractionMethod = default_retraction_method(M, typeof(p)),
)
    rep_size = representation_size(M.manifold)
    for i in get_iterator(M)
        q[i...] =
            retract(M.manifold, _read(M, rep_size, p, i), _read(M, rep_size, X, i), t, m)
    end
    return q
end

@doc raw"""
    riemann_tensor(M::AbstractPowerManifold, p, X, Y, Z)

Compute the Riemann tensor at point from `p` with tangent vectors `X`, `Y` and `Z` on
the [`AbstractPowerManifold`](@ref) `M`.
"""
riemann_tensor(M::AbstractPowerManifold, p, X, Y, Z)

function riemann_tensor!(M::AbstractPowerManifold, Xresult, p, X, Y, Z)
    rep_size = representation_size(M.manifold)
    for i in get_iterator(M)
        riemann_tensor!(
            M.manifold,
            _write(M, rep_size, Xresult, i),
            _read(M, rep_size, p, i),
            _read(M, rep_size, X, i),
            _read(M, rep_size, Y, i),
            _read(M, rep_size, Z, i),
        )
    end
    return Xresult
end
function riemann_tensor!(M::PowerManifoldNestedReplacing, Xresult, p, X, Y, Z)
    rep_size = representation_size(M.manifold)
    for i in get_iterator(M)
        Xresult[i...] = riemann_tensor(
            M.manifold,
            _read(M, rep_size, p, i),
            _read(M, rep_size, X, i),
            _read(M, rep_size, Y, i),
            _read(M, rep_size, Z, i),
        )
    end
    return Xresult
end

@doc raw"""
    sectional_curvature(M::AbstractPowerManifold, p, X, Y)

Compute the sectional curvature of a power manifold manifold ``\mathcal M`` at a point
``p \in \mathcal M`` on two linearly independent tangent vectors at ``p``. It may be 0 for
 if projections of `X` and `Y` on subspaces corresponding to component manifolds
are not linearly independent.
"""
function sectional_curvature(M::AbstractPowerManifold, p, X, Y)
    curvature = zero(number_eltype(X))
    rep_size = representation_size(M.manifold)
    for i in get_iterator(M)
        p_i = _read(M, rep_size, p, i)
        X_i = _read(M, rep_size, X, i)
        Y_i = _read(M, rep_size, Y, i)
        if are_linearly_independent(M.manifold, p_i, X_i, Y_i)
            curvature += sectional_curvature(M.manifold, p_i, X_i, Y_i)
        end
    end
    return curvature
end

@doc raw"""
    sectional_curvature_max(M::AbstractPowerManifold)

Upper bound on sectional curvature of [`AbstractPowerManifold`](@ref) `M`. It is the maximum
of sectional curvature of the wrapped manifold and 0 in case there are two or more component
manifolds, as the sectional curvature corresponding to the plane spanned by vectors
`(X_1, 0, ... 0)` and `(0, X_2, 0, ..., 0)` is 0.
"""
function sectional_curvature_max(M::AbstractPowerManifold)
    d = prod(power_dimensions(M))
    mscm = sectional_curvature_max(M.manifold)
    if d > 1
        return max(mscm, zero(mscm))
    else
        return mscm
    end
end

@doc raw"""
    sectional_curvature_min(M::AbstractPowerManifold)

Lower bound on sectional curvature of [`AbstractPowerManifold`](@ref) `M`. It is the minimum
of sectional curvature of the wrapped manifold and 0 in case there are two or more component
manifolds, as the sectional curvature corresponding to the plane spanned by vectors
`(X_1, 0, ... 0)` and `(0, X_2, 0, ..., 0)` is 0.
"""
function sectional_curvature_min(M::AbstractPowerManifold)
    d = prod(power_dimensions(M))
    mscm = sectional_curvature_max(M.manifold)
    if d > 1
        return min(mscm, zero(mscm))
    else
        return mscm
    end
end

"""
    set_component!(M::AbstractPowerManifold, q, p, idx...)

Set the component of a point `q` on an [`AbstractPowerManifold`](@ref) `M` at index `idx`
to `p`, which itself is a point on the [`AbstractManifold`](@ref) the power manifold is build on.
"""
function set_component!(M::AbstractPowerManifold, q, p, idx...)
    rep_size = representation_size(M.manifold)
    return copyto!(_write(M, rep_size, q, idx), p)
end
function set_component!(::PowerManifoldNestedReplacing, q, p, idx...)
    return q[idx...] = p
end
"""
    setindex!(q, p, M::AbstractPowerManifold, i::Union{Integer,Colon,AbstractVector}...)
    q[M::AbstractPowerManifold, i...] = p

Set the element(s) at index `[i...]` of a point `q` on an [`AbstractPowerManifold`](@ref)
`M` by linear or multidimensional indexing to `q`.
See also [Array Indexing](https://docs.julialang.org/en/v1/manual/arrays/#man-array-indexing-1) in Julia.
"""
Base.@propagate_inbounds function Base.setindex!(
    q::AbstractArray,
    p,
    M::AbstractPowerManifold,
    I::Union{Integer,Colon,AbstractVector}...,
)
    return set_component!(M, q, p, I...)
end

function Base.show(
    io::IO,
    M::PowerManifold{𝔽,TM,TSize,TPR},
) where {𝔽,TM<:AbstractManifold{𝔽},TSize,TPR<:AbstractPowerRepresentation}
    size = get_parameter(M.size)
    return print(io, "PowerManifold($(M.manifold), $(TPR()), $(join(size, ", ")))")
end
function Base.show(
    io::IO,
    M::PowerManifold{𝔽,TM,TypeParameter{TSize},TPR},
) where {𝔽,TM<:AbstractManifold{𝔽},TSize,TPR<:AbstractPowerRepresentation}
    size = get_parameter(M.size)
    return print(
        io,
        "PowerManifold($(M.manifold), $(TPR()), $(join(size, ", ")); parameter=:type)",
    )
end

function Base.show(
    io::IO,
    mime::MIME"text/plain",
    B::CachedBasis{𝔽,T,D},
) where {T<:AbstractBasis,D<:PowerBasisData,𝔽}
    println(io, "$(T()) for a power manifold")
    for i in Base.product(map(Base.OneTo, size(B.data.bases))...)
        println(io, "Basis for component $i:")
        show(io, mime, _access_nested(B.data.bases, i))
        println(io)
    end
    return nothing
end

function vector_transport_direction!(
    M::AbstractPowerManifold,
    Y,
    p,
    X,
    d,
    m::AbstractVectorTransportMethod = default_vector_transport_method(M, typeof(p)),
)
    rep_size = representation_size(M.manifold)
    for i in get_iterator(M)
        vector_transport_direction!(
            M.manifold,
            _write(M, rep_size, Y, i),
            _read(M, rep_size, p, i),
            _read(M, rep_size, X, i),
            _read(M, rep_size, d, i),
            m,
        )
    end
    return Y
end
function vector_transport_direction(
    M::AbstractPowerManifold,
    p,
    X,
    d,
    m::AbstractVectorTransportMethod = default_vector_transport_method(M, typeof(p)),
)
    Y = allocate_result(M, vector_transport_direction, p, X, d)
    return vector_transport_direction!(M, Y, p, X, d, m)
end

function vector_transport_direction!(
    M::PowerManifoldNestedReplacing,
    Y,
    p,
    X,
    d,
    m::AbstractVectorTransportMethod = default_vector_transport_method(M, typeof(p)),
)
    rep_size = representation_size(M.manifold)
    for i in get_iterator(M)
        Y[i...] = vector_transport_direction(
            M.manifold,
            _read(M, rep_size, p, i),
            _read(M, rep_size, X, i),
            _read(M, rep_size, d, i),
            m,
        )
    end
    return Y
end
function vector_transport_direction(
    M::PowerManifoldNestedReplacing,
    p,
    X,
    d,
    m::AbstractVectorTransportMethod = default_vector_transport_method(M, typeof(p)),
)
    Y = allocate_result(M, vector_transport_direction, p, X, d)
    rep_size = representation_size(M.manifold)
    for i in get_iterator(M)
        Y[i...] = vector_transport_direction(
            M.manifold,
            _read(M, rep_size, p, i),
            _read(M, rep_size, X, i),
            _read(M, rep_size, d, i),
            m,
        )
    end
    return Y
end

@doc raw"""
    vector_transport_to(M::AbstractPowerManifold, p, X, q, method::AbstractVectorTransportMethod)

Compute the vector transport the tangent vector `X`at `p` to `q` on the
[`PowerManifold`](@ref) `M` using an [`AbstractVectorTransportMethod`](@ref) `m`.
This method is performed elementwise, i.e. the method `m` has to be implemented on the
base manifold.
"""
vector_transport_to(
    ::AbstractPowerManifold,
    ::Any,
    ::Any,
    ::Any,
    ::AbstractVectorTransportMethod,
)
function vector_transport_to(
    M::AbstractPowerManifold,
    p,
    X,
    q,
    m::AbstractVectorTransportMethod = default_vector_transport_method(M, typeof(p)),
)
    Y = allocate_result(M, vector_transport_to, p, X)
    return vector_transport_to!(M, Y, p, X, q, m)
end
function vector_transport_to!(
    M::AbstractPowerManifold,
    Y,
    p,
    X,
    q,
    m::AbstractVectorTransportMethod = default_vector_transport_method(M, typeof(p)),
)
    rep_size = representation_size(M.manifold)
    for i in get_iterator(M)
        vector_transport_to!(
            M.manifold,
            _write(M, rep_size, Y, i),
            _read(M, rep_size, p, i),
            _read(M, rep_size, X, i),
            _read(M, rep_size, q, i),
            m,
        )
    end
    return Y
end
function vector_transport_to!(
    M::PowerManifoldNestedReplacing,
    Y,
    p,
    X,
    q,
    m::AbstractVectorTransportMethod = default_vector_transport_method(M, typeof(p)),
)
    rep_size = representation_size(M.manifold)
    for i in get_iterator(M)
        Y[i...] = vector_transport_to(
            M.manifold,
            _read(M, rep_size, p, i),
            _read(M, rep_size, X, i),
            _read(M, rep_size, q, i),
            m,
        )
    end
    return Y
end

"""
    view(p, M::PowerManifoldNested, i::Union{Integer,Colon,AbstractVector}...)

Get the view of the element(s) at index `[i...]` of a point `p` on an
[`AbstractPowerManifold`](@ref) `M` by linear or multidimensional indexing.
"""
function Base.view(
    p::AbstractArray,
    M::PowerManifoldNested,
    I::Union{Integer,Colon,AbstractVector}...,
)
    rep_size = representation_size(M.manifold)
    return view(p[I...], rep_size_to_colons(rep_size)...)
end

@doc raw"""
    Y = Weingarten(M::AbstractPowerManifold, p, X, V)
    Weingarten!(M::AbstractPowerManifold, Y, p, X, V)

Since the metric decouples, also the computation of the Weingarten map
``\mathcal W_p`` can be computed elementwise on the single elements of the [`PowerManifold`](@ref) `M`.
"""
Weingarten(::AbstractPowerManifold, p, X, V)

function Weingarten!(M::AbstractPowerManifold, Y, p, X, V)
    rep_size = representation_size(M.manifold)
    for i in get_iterator(M)
        Weingarten!(
            M.manifold,
            _write(M, rep_size, Y, i),
            _read(M, rep_size, p, i),
            _read(M, rep_size, X, i),
            _read(M, rep_size, V, i),
        )
    end
    return Y
end

@inline function _write(M::AbstractPowerManifold, rep_size::Tuple, x::AbstractArray, i::Int)
    return _write(M, rep_size, x, (i,))
end

@inline function _is_nested_write_getindex(::PowerManifoldNested, x)
    return !isbitstype(eltype(x))
end

@inline function _write(M::PowerManifoldNested, ::Tuple, x::AbstractArray, i::Tuple)
    if _is_nested_write_getindex(M, x)
        return x[i...]
    else
        return view(x, i...)
    end
end

function zero_vector!(M::AbstractPowerManifold, X, p)
    rep_size = representation_size(M.manifold)
    for i in get_iterator(M)
        zero_vector!(M.manifold, _write(M, rep_size, X, i), _read(M, rep_size, p, i))
    end
    return X
end
function zero_vector!(M::PowerManifoldNestedReplacing, X, p)
    rep_size = representation_size(M.manifold)
    for i in get_iterator(M)
        X[i...] = zero_vector(M.manifold, _read(M, rep_size, p, i))
    end
    return X
end<|MERGE_RESOLUTION|>--- conflicted
+++ resolved
@@ -554,18 +554,14 @@
 """
 function fill!(P, p, M::PowerManifoldNestedReplacing)
     for i in get_iterator(M)
-        P[i...] = p # can we do something that this is closer to fill/fill! and set the ref to p?
+        P[M, i] = p
     end
     return P
 end
 function fill!(P, p, M::AbstractPowerManifold)
     rep_size = representation_size(M.manifold)
     for i in get_iterator(M)
-<<<<<<< HEAD
-        P[M, i] = p
-=======
         copyto!(M.manifold, _write(M, rep_size, P, i), p)
->>>>>>> e8a622a7
     end
     return P
 end
