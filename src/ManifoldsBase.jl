module ManifoldsBase

import Base:
    isapprox,
    exp,
    log,
    convert,
    copyto!,
    angle,
    eltype,
    isempty,
    length,
    similar,
    show,
    +,
    -,
    *
import LinearAlgebra: dot, norm, det, cross, I, UniformScaling, Diagonal

import Markdown: @doc_str
using LinearAlgebra

"""
    AbstractManifold{F}

A manifold type. The `AbstractManifold` is used to dispatch to different functions on a manifold,
usually as the first argument of the function. Examples are the [`exp`](@ref)onential and
[`log`](@ref)arithmic maps as well as more general functions that are built on them like the
[`geodesic`](@ref).

The manifold is parametrized by an [`AbstractNumbers`](@ref) to distinguish for example
real (ℝ) and complex (ℂ) manifolds.

For subtypes the preferred order of parameters is: size and simple value parameters,
followed by the [`AbstractNumbers`](@ref) `field`, followed by data type parameters,
which might depend on the abstract number field type.
"""
abstract type AbstractManifold{𝔽} end

"""
    AbstractEstimationMethod

Abstract type for defining statistical estimation methods.
"""
abstract type AbstractEstimationMethod end

"""
    AbstractInverseRetractionMethod

Abstract type for methods for inverting a retraction (see [`inverse_retract`](@ref)).
"""
abstract type AbstractInverseRetractionMethod end

"""
    AbstractRetractionMethod

Abstract type for methods for [`retract`](@ref)ing a tangent vector to a manifold.
"""
abstract type AbstractRetractionMethod end

"""
    ExponentialRetraction

Retraction using the exponential map.
"""
struct ExponentialRetraction <: AbstractRetractionMethod end

"""
    PolarRetraction <: AbstractRetractionMethod

Retractions that are based on singular value decompositions of the matrix / matrices
for point and tangent vector on a [`AbstractManifold`](@ref)
"""
struct PolarRetraction <: AbstractRetractionMethod end

"""
    ProjectionRetraction <: AbstractRetractionMethod

Retractions that are based on projection and usually addition in the embedding.
"""
struct ProjectionRetraction <: AbstractRetractionMethod end

"""
    QRRetraction <: AbstractRetractionMethod

Retractions that are based on a QR decomposition of the
matrix / matrices for point and tangent vector on a [`AbstractManifold`](@ref)
"""
struct QRRetraction <: AbstractRetractionMethod end

"""
    LogarithmicInverseRetraction

Inverse retraction using the [`log`](@ref)arithmic map.
"""
struct LogarithmicInverseRetraction <: AbstractInverseRetractionMethod end

"""
    PolarInverseRetraction <: AbstractInverseRetractionMethod

Inverse retractions that are based on a singular value decomposition of the
matrix / matrices for point and tangent vector on a [`AbstractManifold`](@ref)
"""
struct PolarInverseRetraction <: AbstractInverseRetractionMethod end

"""
    ProjectionInverseRetraction <: AbstractInverseRetractionMethod

Inverse retractions that are based on a projection (or its inversion).
"""
struct ProjectionInverseRetraction <: AbstractInverseRetractionMethod end

"""
    QRInverseRetraction <: AbstractInverseRetractionMethod

Inverse retractions that are based on a QR decomposition of the
matrix / matrices for point and tangent vector on a [`AbstractManifold`](@ref)
"""
struct QRInverseRetraction <: AbstractInverseRetractionMethod end

"""
    AbstractManifoldPoint

Type for a point on a manifold. While a [`AbstractManifold`](@ref) does not necessarily require this
type, for example when it is implemented for `Vector`s or `Matrix` type elements, this type
can be used for more complicated representations, semantic verification, or even dispatch
for different representations of points on a manifold.
"""
abstract type AbstractManifoldPoint end

"""
    OutOfInjectivityRadiusError

An error thrown when a function (for example [`log`](@ref)arithmic map or
[`inverse_retract`](@ref)) is given arguments outside of its [`injectivity_radius`](@ref).
"""
struct OutOfInjectivityRadiusError <: Exception end

"""
    allocate(a)
    allocate(a, dims::Integer...)
    allocate(a, dims::Tuple)
    allocate(a, T::Type)
    allocate(a, T::Type, dims::Integer...)
    allocate(a, T::Type, dims::Tuple)

Allocate an object similar to `a`. It is similar to function `similar`, although
instead of working only on the outermost layer of a nested structure, it maps recursively
through outer layers and calls `similar` on the innermost array-like object only.
Type `T` is the new number element type [`number_eltype`](@ref), if it is not given
the element type of `a` is retained. The `dims` argument can be given for non-nested
allocation and is forwarded to the function `similar`.
"""
allocate(a, args...)
allocate(a) = similar(a)
allocate(a, dims::Integer...) = similar(a, dims...)
allocate(a, dims::Tuple) = similar(a, dims)
allocate(a, T::Type) = similar(a, T)
allocate(a, T::Type, dims::Integer...) = similar(a, T, dims...)
allocate(a, T::Type, dims::Tuple) = similar(a, T, dims)
allocate(a::AbstractArray{<:AbstractArray}) = map(allocate, a)
allocate(a::AbstractArray{<:AbstractArray}, T::Type) = map(t -> allocate(t, T), a)
allocate(a::NTuple{N,AbstractArray} where {N}) = map(allocate, a)
allocate(a::NTuple{N,AbstractArray} where {N}, T::Type) = map(t -> allocate(t, T), a)

"""
    allocate_result(M::AbstractManifold, f, x...)

Allocate an array for the result of function `f` on [`AbstractManifold`](@ref) `M` and arguments
`x...` for implementing the non-modifying operation using the modifying operation.

Usefulness of passing a function is demonstrated by methods that allocate results of musical
isomorphisms.
"""
function allocate_result(M::AbstractManifold, f, x...)
    T = allocate_result_type(M, f, x)
    return allocate(x[1], T)
end

"""
    allocate_result_type(M::AbstractManifold, f, args::NTuple{N,Any}) where N

Return type of element of the array that will represent the result of function `f` and the
[`AbstractManifold`](@ref) `M` on given arguments `args` (passed as a tuple).
"""
function allocate_result_type(M::AbstractManifold, f, args::NTuple{N,Any}) where {N}
    return typeof(mapreduce(eti -> one(number_eltype(eti)), +, args))
end

"""
    angle(M::AbstractManifold, p, X, Y)

Compute the angle between tangent vectors `X` and `Y` at point `p` from the
[`AbstractManifold`](@ref) `M` with respect to the inner product from [`inner`](@ref).
"""
function angle(M::AbstractManifold, p, X, Y)
    return acos(real(inner(M, p, X, Y)) / norm(M, p, X) / norm(M, p, Y))
end

"""
    base_manifold(M::AbstractManifold, depth = Val(-1))

Return the internally stored [`AbstractManifold`](@ref) for decorated manifold `M` and the base
manifold for vector bundles or power manifolds. The optional parameter `depth` can be used
to remove only the first `depth` many decorators and return the [`AbstractManifold`](@ref) from that
level, whether its decorated or not. Any negative value deactivates this depth limit.
"""
base_manifold(M::AbstractManifold, depth = Val(-1)) = M

"""
    check_point(M::AbstractManifold, p; kwargs...) -> Union{Nothing,String}

Return `nothing` when `p` is a point on the [`AbstractManifold`](@ref) `M`. Otherwise, return an
error with description why the point does not belong to manifold `M`.

By default, `check_point` returns `nothing`, i.e. if no checks are implemented, the
assumption is to be optimistic for a point not deriving from the [`AbstractManifoldPoint`](@ref) type.
"""
check_point(M::AbstractManifold, p; kwargs...) = nothing

"""
    check_vector(M::AbstractManifold, p, X; kwargs...) -> Union{Nothing,String}

Check whether `X` is a valid tangent vector in the tangent space of `p` on the
[`AbstractManifold`](@ref) `M`. An implementation does not have to validate the point `p`.
If it is not a tangent vector, an error string should be returned.

By default, `check_vector` returns `nothing`, i.e. if no checks are implemented, the
assumption is to be optimistic for tangent vectors not deriving from the [`TVector`](@ref)
type.
"""
check_vector(M::AbstractManifold, p, X; kwargs...) = nothing

"""
    check_size(M::AbstractManifold, p)
    check_size(M::AbstractManifold, p, X)

Check whether `p` has the right [`representation_size`](@ref) for a [`AbstractManifold`](@ref) `M`.
Additionally if a tangent vector is given, both `p` and `X` are checked to be of
corresponding correct representation sizes for points and tangent vectors on `M`.

By default, `check_size` returns `nothing`, i.e. if no checks are implemented, the
assumption is to be optimistic.
"""
function check_size(M::AbstractManifold, p)
    n = size(p)
    m = representation_size(M)
    if length(n) != length(m)
        return DomainError(
            length(n),
            "The point $(p) can not belong to the manifold $(M), since its size $(n) is not equal to the manifolds representation size ($(m)).",
        )
    end
    if n != m
        return DomainError(
            n,
            "The point $(p) can not belong to the manifold $(M), since its size $(n) is not equal to the manifolds representation size ($(m)).",
        )
    end
end
function check_size(M::AbstractManifold, p, X)
    mse = check_size(M, p)
    mse === nothing || return mse
    n = size(X)
    m = representation_size(M)
    if length(n) != length(m)
        return DomainError(
            length(n),
            "The tangent vector $(X) can not belong to the manifold $(M), since its size $(n) is not equal to the manifolds representation size ($(m)).",
        )
    end
    if n != m
        return DomainError(
            n,
            "The tangent vector $(X) can not belong to the manifold $(M), since its size $(n) is not equal to the manifodls representation size ($(m)).",
        )
    end
end

@doc raw"""
    copyto!(M::AbstractManifold, q, p)

Copy the value(s) from `p` to `q`, where both are points on the [`AbstractManifold`](@ref) `M`.
This function defaults to calling `copyto!(q, p)`, but it might be useful to overwrite the
function at the level, where also information from `M` can be accessed.
"""
copyto!(::AbstractManifold, q, p) = copyto!(q, p)

@doc raw"""
    copyto!(M::AbstractManifold, Y, p, X)

Copy the value(s) from `X` to `Y`, where both are tangent vectors from the tangent space at
`p` on the [`AbstractManifold`](@ref) `M`.
This function defaults to calling `copyto!(Y, X)`, but it might be useful to overwrite the
function at the level, where also information from `p` and `M` can be accessed.
"""
copyto!(::AbstractManifold, Y, p, X) = copyto!(Y, X)

"""
    distance(M::AbstractManifold, p, q)

Shortest distance between the points `p` and `q` on the [`AbstractManifold`](@ref) `M`.
"""
distance(M::AbstractManifold, p, q) = norm(M, p, log(M, p, q))

"""
    embed(M::AbstractManifold, p)

Embed point `p` from the [`AbstractManifold`](@ref) `M` into the ambient space.
This method is only available for manifolds where implicitly an embedding or ambient space
is given.
Additionally, `embed` includes changing data representation, if applicable, i.e.
if the points on `M` are not represented in the same way as points on the embedding,
the representation is changed accordingly.

See also: [`EmbeddedManifold`](@ref), [`project`](@ref project(M::AbstractManifold,p))
"""
function embed(M::AbstractManifold, p)
    q = allocate_result(M, embed, p)
    embed!(M, q, p)
    return q
end

"""
    embed!(M::AbstractManifold, q, p)

Embed point `p` from the [`AbstractManifold`](@ref) `M` into an ambient space.
This method is only available for manifolds where implicitly an embedding or ambient space
is given. Not implementing this function means, there is no proper embedding for your manifold.
Additionally, `embed` might include changing data representation, if applicable, i.e.
if points on `M` are not represented in the same way as their counterparts in the embedding,
the representation is changed accordingly.

If you have more than one embedding, see [`EmbeddedManifold`](@ref) for defining a second
embedding. If your point `p` is already represented in some embedding,
see [`AbstractEmbeddedManifold`](@ref) how you can avoid reimplementing code from the embedded manifold

See also: [`EmbeddedManifold`](@ref), [`project!`](@ref project!(M::AbstractManifold, q, p))
"""
function embed!(M::AbstractManifold, q, p)
    return error(manifold_function_not_implemented_message(M, embed!, q, p))
end

"""
    embed(M::AbstractManifold, p, X)

Embed a tangent vector `X` at a point `p` on the [`AbstractManifold`](@ref) `M` into an ambient space.
This method is only available for manifolds where implicitly an embedding or ambient space
is given. Not implementing this function means, there is no proper embedding for your tangent space(s).

Additionally, `embed` might include changing data representation, if applicable, i.e.
if tangent vectors on `M` are not represented in the same way as their counterparts in the
embedding, the representation is changed accordingly.

If you have more than one embedding, see [`EmbeddedManifold`](@ref) for defining a second
embedding. If your tangent vector `X` is already represented in some embedding,
see [`AbstractEmbeddedManifold`](@ref) how you can avoid reimplementing code from the embedded manifold

See also: [`EmbeddedManifold`](@ref), [`project`](@ref project(M::AbstractManifold, p, X))
"""
function embed(M::AbstractManifold, p, X)
    # Note that the order is switched,
    # since the allocation by default takes the type of the first.
    Y = allocate_result(M, embed, X, p)
    embed!(M, Y, p, X)
    return Y
end

"""
    embed!(M::AbstractManifold, Y, p, X)

Embed a tangent vector `X` at a point `p` on the [`AbstractManifold`](@ref) `M` into the ambient
space and return the result in `Y`.
This method is only available for manifolds where implicitly an embedding or ambient space
is given.
Additionally, `embed!` includes changing data representation, if applicable, i.e.
if the tangents on `M` are not represented in the same way as tangents on the embedding,
the representation is changed accordingly. This is the case for example for Lie groups,
when tangent vectors are represented in the Lie algebra. The embedded tangents are then in
the tangent spaces of the embedded base points.

See also: [`EmbeddedManifold`](@ref), [`project!`](@ref project!(M::AbstractManifold, Y, p, X))
"""
function embed!(M::AbstractManifold, Y, p, X)
    return error(manifold_function_not_implemented_message(M, embed!, Y, p, X))
end

"""
    exp(M::AbstractManifold, p, X)
    exp(M::AbstractManifold, p, X, t::Real = 1)

Compute the exponential map of tangent vector `X`, optionally scaled by `t`,  at point `p`
from manifold the [`AbstractManifold`](@ref) `M`.
"""
function exp(M::AbstractManifold, p, X)
    q = allocate_result(M, exp, p, X)
    exp!(M, q, p, X)
    return q
end
exp(M::AbstractManifold, p, X, t::Real) = exp(M, p, t * X)

"""
    exp!(M::AbstractManifold, q, p, X)
    exp!(M::AbstractManifold, q, p, X, t::Real = 1)

Compute the exponential map of tangent vector `X`, optionally scaled by `t`,  at point `p`
from manifold the [`AbstractManifold`](@ref) `M`.
The result is saved to `q`.
"""
function exp!(M::AbstractManifold, q, p, X)
    return error(manifold_function_not_implemented_message(M, exp!, q, p, X))
end
exp!(M::AbstractManifold, q, p, X, t::Real) = exp!(M, q, p, t * X)

"""
    geodesic(M::AbstractManifold, p, X) -> Function

Get the geodesic with initial point `p` and velocity `X` on the [`AbstractManifold`](@ref) `M`.
 The geodesic is the curve of constant velocity that is locally distance-minimizing.
 This function returns a function of (time) `t`.

    geodesic(M::AbstractManifold, x, v, t::Real)
    geodesic(M::AbstractManifold, x, v, T::AbstractVector) -> AbstractVector

Return the point at time `t` or points at times `t` in `T` along the geodesic.
"""
geodesic(M::AbstractManifold, p, X) = t -> exp(M, p, X, t)
geodesic(M::AbstractManifold, p, X, t::Real) = exp(M, p, X, t)
geodesic(M::AbstractManifold, p, X, T::AbstractVector) = map(t -> exp(M, p, X, t), T)

@doc raw"""
    injectivity_radius(M::AbstractManifold, p)

Return the distance $d$ such that [`exp(M, p, X)`](@ref exp(::AbstractManifold, ::Any, ::Any)) is
injective for all tangent vectors shorter than $d$ (i.e. has an inverse).

    injectivity_radius(M::AbstractManifold)

Infimum of the injectivity radius of all manifold points.

    injectivity_radius(M::AbstractManifold[, x], method::AbstractRetractionMethod)
    injectivity_radius(M::AbstractManifold, x, method::AbstractRetractionMethod)

Distance $d$ such that
[`retract(M, p, X, method)`](@ref retract(::AbstractManifold, ::Any, ::Any, ::AbstractRetractionMethod))
is injective for all tangent vectors shorter than $d$ (i.e. has an inverse) for point `p`
if provided or all manifold points otherwise.
"""
function injectivity_radius(M::AbstractManifold)
    return error(manifold_function_not_implemented_message(M, injectivity_radius))
end
injectivity_radius(M::AbstractManifold, p) = injectivity_radius(M)
function injectivity_radius(M::AbstractManifold, p, method::AbstractRetractionMethod)
    return injectivity_radius(M, method)
end
function injectivity_radius(M::AbstractManifold, method::AbstractRetractionMethod)
    return error(manifold_function_not_implemented_message(M, injectivity_radius, method))
end
function injectivity_radius(M::AbstractManifold, p, ::ExponentialRetraction)
    return injectivity_radius(M, p)
end
injectivity_radius(M::AbstractManifold, ::ExponentialRetraction) = injectivity_radius(M)

"""
    inner(M::AbstractManifold, p, X, Y)

Compute the inner product of tangent vectors `X` and `Y` at point `p` from the
[`AbstractManifold`](@ref) `M`.

See also: [`MetricManifold`](@ref Main.Manifolds.MetricManifold)
"""
function inner(M::AbstractManifold, p, X, Y)
    return error(manifold_function_not_implemented_message(M, inner, p, X, Y))
end

"""
    inverse_retract!(M::AbstractManifold, X, p, q[, method::AbstractInverseRetractionMethod])

Compute the inverse retraction, a cheaper, approximate version of the
[`log`](@ref)arithmic map), of points `p` and `q` on the [`AbstractManifold`](@ref) `M`.
Result is saved to `X`.

Inverse retraction method can be specified by the last argument, defaulting to
[`LogarithmicInverseRetraction`](@ref). See the documentation of respective manifolds for
available methods.
"""
function inverse_retract!(M::AbstractManifold, X, p, q)
    return inverse_retract!(M, X, p, q, LogarithmicInverseRetraction())
end
function inverse_retract!(
    M::AbstractManifold,
    X,
    p,
    q,
    method::LogarithmicInverseRetraction,
)
    return log!(M, X, p, q)
end
function inverse_retract!(
    M::AbstractManifold,
    X,
    p,
    q,
    method::AbstractInverseRetractionMethod,
)
    return error(
        manifold_function_not_implemented_message(M, inverse_retract!, X, p, q, method),
    )
end

"""
    inverse_retract(M::AbstractManifold, x, y)
    inverse_retract(M::AbstractManifold, x, y, method::AbstractInverseRetractionMethod

Compute the inverse retraction, a cheaper, approximate version of the
[`log`](@ref)arithmic map), of points `p` and `q` on the [`AbstractManifold`](@ref) `M`.

Inverse retraction method can be specified by the last argument, defaulting to
[`LogarithmicInverseRetraction`](@ref). See the documentation of respective manifolds for
available methods.
"""
function inverse_retract(M::AbstractManifold, p, q)
    X = allocate_result(M, inverse_retract, p, q)
    inverse_retract!(M, X, p, q)
    return X
end
function inverse_retract(M::AbstractManifold, p, q, method::AbstractInverseRetractionMethod)
    X = allocate_result(M, inverse_retract, p, q)
    inverse_retract!(M, X, p, q, method)
    return X
end

"""
    isapprox(M::AbstractManifold, p, q; kwargs...)

Check if points `p` and `q` from [`AbstractManifold`](@ref) `M` are approximately equal.

Keyword arguments can be used to specify tolerances.
"""
isapprox(::AbstractManifold, x, y; kwargs...) = isapprox(x, y; kwargs...)

"""
    isapprox(M::AbstractManifold, p, X, Y; kwargs...)

Check if vectors `X` and `Y` tangent at `p` from [`AbstractManifold`](@ref) `M` are approximately
equal.

Keyword arguments can be used to specify tolerances.
"""
isapprox(::AbstractManifold, p, X, Y; kwargs...) = isapprox(X, Y; kwargs...)


"""
    is_point(M::AbstractManifold, p, throw_error = false; kwargs...)

Return whether `p` is a valid point on the [`AbstractManifold`](@ref) `M`.

If `throw_error` is `false`, the function returns either `true` or `false`. If `throw_error`
is `true`, the function either returns `true` or throws an error. By default the function
calls [`check_point(M, p; kwargs...)`](@ref) and checks whether the returned value
is `nothing` or an error.
"""
function is_point(M::AbstractManifold, p, throw_error = false; kwargs...)
    mpe = check_point(M, p; kwargs...)
    mpe === nothing && return true
    return throw_error ? throw(mpe) : false
end

"""
    is_vector(M::AbstractManifold, p, X, throw_error = false; check_base_point=true, kwargs...)

Return whether `X` is a valid tangent vector at point `p` on the [`AbstractManifold`](@ref) `M`.
Returns either `true` or `false`.

If `throw_error` is `false`, the function returns either `true` or `false`. If `throw_error`
is `true`, the function either returns `true` or throws an error. By default the function
calls [`check_vector(M, p, X; kwargs...)`](@ref) and checks whether the returned
value is `nothing` or an error.

If `check_base_point` is true, then the point `p` will be first checked using the
[`check_point`](@ref) function.
"""
function is_vector(
    M::AbstractManifold,
    p,
    X,
    throw_error = false;
    check_base_point = true,
    kwargs...,
)
    if check_base_point
        mpe = check_point(M, p; kwargs...)
        if mpe !== nothing
            if throw_error
                throw(mpe)
            else
                return false
            end
        end
    end
    mtve = check_vector(M, p, X; kwargs...)
    mtve === nothing && return true
    return throw_error ? throw(mtve) : false
end

"""
    log(M::AbstractManifold, p, q)

Compute the logarithmic map of point `q` at base point `p` on the [`AbstractManifold`](@ref) `M`.
"""
function log(M::AbstractManifold, p, q)
    X = allocate_result(M, log, p, q)
    log!(M, X, p, q)
    return X
end

"""
    log!(M::AbstractManifold, X, p, q)

Compute the logarithmic map of point `q` at base point `p` on the [`AbstractManifold`](@ref) `M`.
The result is saved to `X`.
"""
function log!(M::AbstractManifold, X, p, q)
    return error(manifold_function_not_implemented_message(M, log!, X, p, q))
end

@doc raw"""
    manifold_dimension(M::AbstractManifold)

The dimension $n=\dim_{\mathcal M}$ of real space $\mathbb R^n$ to which the neighborhood of
each point of the [`AbstractManifold`](@ref) `M` is homeomorphic.
"""
function manifold_dimension(M::AbstractManifold)
    return error(manifold_function_not_implemented_message(M, manifold_dimension))
end

function manifold_function_not_implemented_message(M::AbstractManifold, f, x...)
    s = join(map(string, map(typeof, x)), ", ", " and ")
    a = length(x) > 1 ? "arguments" : "argument"
    m = length(x) > 0 ? " for $(a) $(s)." : "."
    return "$(f) not implemented on $(M)$(m)"
end

"""
    mid_point(M::AbstractManifold, p1, p2)

Calculate the middle between the two point `p1` and `p2` from manifold `M`.
By default uses [`log`](@ref), divides the vector by 2 and uses [`exp`](@ref).
"""
function mid_point(M::AbstractManifold, p1, p2)
    q = allocate(p1)
    return mid_point!(M, q, p1, p2)
end

"""
    mid_point!(M::AbstractManifold, q, p1, p2)

Calculate the middle between the two point `p1` and `p2` from manifold `M`.
By default uses [`log`](@ref), divides the vector by 2 and uses [`exp!`](@ref).
Saves the result in `q`.
"""
function mid_point!(M::AbstractManifold, q, p1, p2)
    X = log(M, p1, p2)
    return exp!(M, q, p1, X / 2)
end

@static if VERSION <= v"1.1"
    function mid_point!(
        M::AbstractManifold,
        q::AbstractArray{T1,0},
        p1::AbstractArray{T2,0},
        p2::AbstractArray{T3,0},
    ) where {T1,T2,T3}
        X = log(M, p1, p2)
        return exp!(M, q, p1, fill(X / 2))
    end
end

"""
    norm(M::AbstractManifold, p, X)

Compute the norm of tangent vector `X` at point `p` from a [`AbstractManifold`](@ref) `M`.
By default this is computed using [`inner`](@ref).
"""
<<<<<<< HEAD
norm(M::AbstractManifold, p, X) = sqrt(real(inner(M, p, X, X)))
=======
norm(M::Manifold, p, X) = sqrt(max(real(inner(M, p, X, X)), 0))
>>>>>>> e1babe45

"""
    number_eltype(x)

Numeric element type of the a nested representation of a point or a vector.
To be used in conjuntion with [`allocate`](@ref) or [`allocate_result`](@ref).
"""
number_eltype(x) = eltype(x)
function number_eltype(x::AbstractArray)
    return typeof(mapreduce(eti -> one(number_eltype(eti)), +, x))
end
function number_eltype(x::Tuple)
    return typeof(mapreduce(eti -> one(number_eltype(eti)), +, x))
end

"""
    project(M::AbstractManifold, p)

Project point `p` from the ambient space of the [`AbstractManifold`](@ref) `M` to `M`.
This method is only available for manifolds where implicitly an embedding or ambient space
is given. Additionally, the projection includes changing data representation, if applicable,
i.e. if the points on `M` are not represented in the same array data, the data is changed
accordingly.

See also: [`EmbeddedManifold`](@ref), [`embed`](@ref embed(M::AbstractManifold, p))
"""
function project(M::AbstractManifold, p)
    q = allocate_result(M, project, p)
    project!(M, q, p)
    return q
end

"""
    project!(M::AbstractManifold, q, p)

Project point `p` from the ambient space onto the [`AbstractManifold`](@ref) `M`. The result is
storedin `q`.
This method is only available for manifolds where implicitly an embedding or ambient space
is given. Additionally, the projection includes changing data representation, if applicable,
i.e. if the points on `M` are not represented in the same array data, the data is changed
accordingly.

See also: [`EmbeddedManifold`](@ref), [`embed!`](@ref embed!(M::AbstractManifold, q, p))
"""
function project!(M::AbstractManifold, q, p)
    return error(manifold_function_not_implemented_message(M, project!, q, p))
end

"""
    project(M::AbstractManifold, p, X)

Project ambient space representation of a vector `X` to a tangent vector at point `p` on
the [`AbstractManifold`](@ref) `M`.
This method is only available for manifolds where implicitly an embedding or ambient space
is given.
Additionally, `project` includes changing data representation, if applicable, i.e.
if the tangents on `M` are not represented in the same way as points on the embedding,
the representation is changed accordingly. This is the case for example for Lie groups,
when tangent vectors are represented in the Lie algebra. after projection the change to the
Lie algebra is perfomed, too.

See also: [`EmbeddedManifold`](@ref), [`embed`](@ref embed(M::AbstractManifold, p, X))
"""
function project(M::AbstractManifold, p, X)
    # Note that the order is switched,
    # since the allocation by default takes the type of the first.
    Y = allocate_result(M, project, X, p)
    project!(M, Y, p, X)
    return Y
end

"""
    project!(M::AbstractManifold, Y, p, X)

Project ambient space representation of a vector `X` to a tangent vector at point `p` on
the [`AbstractManifold`](@ref) `M`. The result is saved in vector `Y`.
This method is only available for manifolds where implicitly an embedding or ambient space
is given.
Additionally, `project!` includes changing data representation, if applicable, i.e.
if the tangents on `M` are not represented in the same way as points on the embedding,
the representation is changed accordingly. This is the case for example for Lie groups,
when tangent vectors are represented in the Lie algebra. after projection the change to the
Lie algebra is perfomed, too.

See also: [`EmbeddedManifold`](@ref), [`embed!`](@ref embed!(M::AbstractManifold, Y, p, X))
"""
function project!(M::AbstractManifold, Y, p, X)
    return error(manifold_function_not_implemented_message(M, project!, Y, p, X))
end

@doc raw"""
    representation_size(M::AbstractManifold)

The size of an array representing a point on [`AbstractManifold`](@ref) `M`.
Returns `nothing` by default indicating that points are not represented using an
`AbstractArray`.
"""
function representation_size(M::AbstractManifold)
    return nothing
end

"""
    retract(M::AbstractManifold, p, X)
    retract(M::AbstractManifold, p, X, t::Real=1)
    retract(M::AbstractManifold, p, X, method::AbstractRetractionMethod)
    retract(M::AbstractManifold, p, X, t::Real=1, method::AbstractRetractionMethod)

Compute a retraction, a cheaper, approximate version of the [`exp`](@ref)onential map,
from `p` into direction `X`, scaled by `t`, on the [`AbstractManifold`](@ref) `M`.

Retraction method can be specified by the last argument, defaulting to
[`ExponentialRetraction`](@ref). See the documentation of respective manifolds for available
methods.
"""
function retract(M::AbstractManifold, p, X)
    q = allocate_result(M, retract, p, X)
    retract!(M, q, p, X)
    return q
end
retract(M::AbstractManifold, p, X, t::Real) = retract(M, p, t * X)
function retract(M::AbstractManifold, p, X, method::AbstractRetractionMethod)
    q = allocate_result(M, retract, p, X)
    retract!(M, q, p, X, method)
    return q
end
function retract(M::AbstractManifold, p, X, t::Real, method::AbstractRetractionMethod)
    return retract(M, p, t * X, method)
end

"""
    retract!(M::AbstractManifold, q, p, X)
    retract!(M::AbstractManifold, q, p, X, t::Real=1)
    retract!(M::AbstractManifold, q, p, X, method::AbstractRetractionMethod)
    retract!(M::AbstractManifold, q, p, X, t::Real=1, method::AbstractRetractionMethod)

Compute a retraction, a cheaper, approximate version of the [`exp`](@ref)onential map,
from `p` into direction `X`, scaled by `t`, on the [`AbstractManifold`](@ref) manifold `M`.
Result is saved to `q`.

Retraction method can be specified by the last argument, defaulting to
[`ExponentialRetraction`](@ref). See the documentation of respective manifolds for available
methods.
"""
retract!(M::AbstractManifold, q, p, X) = retract!(M, q, p, X, ExponentialRetraction())
retract!(M::AbstractManifold, q, p, X, t::Real) = retract!(M, q, p, t * X)
retract!(M::AbstractManifold, q, p, X, method::ExponentialRetraction) = exp!(M, q, p, X)
function retract!(M::AbstractManifold, q, p, X, t::Real, method::AbstractRetractionMethod)
    return retract!(M, q, p, t * X, method)
end
function retract!(M::AbstractManifold, q, p, X, method::AbstractRetractionMethod)
    return error(manifold_function_not_implemented_message(M, retract!, q, p, method))
end

@doc raw"""
    shortest_geodesic(M::AbstractManifold, p, q) -> Function

Get a [`geodesic`](@ref) $\gamma_{p,q}(t)$ whose length is the shortest path between the
points `p`and `q`, where $\gamma_{p,q}(0)=p$ and $\gamma_{p,q}(1)=q$. When there are
multiple shortest geodesics, there is no guarantee which will be returned.

This function returns a function of time, which may be a `Real` or an `AbstractVector`.

    shortest_geodesic(M::AbstractManifold, p, q, t::Real)
    shortest_geodesic(M::AbstractManifold, p, q, T::AbstractVector) -> AbstractVector

Return the point at time `t` or points at times `t` in `T` along the shortest geodesic.
"""
shortest_geodesic(M::AbstractManifold, p, q) = geodesic(M, p, log(M, p, q))
shortest_geodesic(M::AbstractManifold, p, q, t::Real) = geodesic(M, p, log(M, p, q), t)
function shortest_geodesic(M::AbstractManifold, p, q, T::AbstractVector)
    return geodesic(M, p, log(M, p, q), T)
end

"""
    size_to_tuple(::Type{S}) where S<:Tuple

Converts a size given by `Tuple{N, M, ...}` into a tuple `(N, M, ...)`.
"""
Base.@pure size_to_tuple(::Type{S}) where {S<:Tuple} = tuple(S.parameters...)

@doc raw"""
    zero_vector!(M::AbstractManifold, X, p)

Save to `X` the tangent vector from the tangent space ``T_p\mathcal M`` at `p` that
represents the zero vector, i.e. such that retracting `X` to the [`AbstractManifold`](@ref) `M` at
`p` produces `p`.
"""
zero_vector!(M::AbstractManifold, X, p) = log!(M, X, p, p)

@doc raw"""
    zero_vector(M::AbstractManifold, p)

Return the tangent vector from the tangent space ``T_p\mathcal M`` at `p` on the
[`AbstractManifold`](@ref) `M`, that represents the zero vector, i.e. such that a retraction at
`p` produces `p`.
"""
function zero_vector(M::AbstractManifold, p)
    X = allocate_result(M, zero_vector, p)
    zero_vector!(M, X, p)
    return X
end
include("errors.jl")
include("numbers.jl")
include("vector_transport.jl")
include("DecoratorManifold.jl")
include("bases.jl")
include("vector_spaces.jl")
include("ValidationManifold.jl")
include("EmbeddedManifold.jl")
include("DefaultManifold.jl")
include("PowerManifold.jl")

export AbstractManifold, AbstractManifoldPoint, TVector, CoTVector
export AbstractDecoratorManifold
export ValidationManifold, ValidationMPoint, ValidationTVector, ValidationCoTVector
export AbstractEmbeddingType,
    TransparentIsometricEmbedding, DefaultIsometricEmbeddingType, DefaultEmbeddingType
export AbstractEmbeddedManifold, EmbeddedManifold, TransparentIsometricEmbedding
export AbstractPowerManifold, PowerManifold
export AbstractPowerRepresentation, NestedPowerRepresentation

export OutOfInjectivityRadiusError

export AbstractRetractionMethod,
    ExponentialRetraction,
    QRRetraction,
    PolarRetraction,
    ProjectionRetraction,
    PowerRetraction,
    InversePowerRetraction

export AbstractInverseRetractionMethod,
    LogarithmicInverseRetraction,
    QRInverseRetraction,
    PolarInverseRetraction,
    ProjectionInverseRetraction

export AbstractVectorTransportMethod,
    DifferentiatedRetractionVectorTransport,
    ParallelTransport,
    PoleLadderTransport,
    PowerVectorTransport,
    ProjectionTransport,
    ScaledVectorTransport,
    SchildsLadderTransport

export CachedBasis,
    DefaultBasis,
    DefaultOrthogonalBasis,
    DefaultOrthonormalBasis,
    DiagonalizingOrthonormalBasis,
    DefaultOrthonormalBasis,
    GramSchmidtOrthonormalBasis,
    ProjectedOrthonormalBasis

export CompositeManifoldError, ComponentManifoldError

export allocate,
    base_manifold,
    check_point,
    check_vector,
    check_size,
    distance,
    exp,
    exp!,
    embed,
    embed!,
    geodesic,
    get_basis,
    get_component,
    get_component!,
    get_coordinates,
    get_coordinates!,
    get_embedding,
    get_vector,
    get_vector!,
    get_vectors,
    hat,
    hat!,
    shortest_geodesic,
    injectivity_radius,
    inner,
    inverse_retract,
    inverse_retract!,
    isapprox,
    is_point,
    is_vector,
    isempty,
    length,
    log,
    log!,
    manifold_dimension,
    mid_point,
    mid_point!,
    norm,
    number_eltype,
    number_of_coordinates,
    number_system,
    power_dimensions,
    project,
    project!,
    real_dimension,
    representation_size,
    set_component!,
    show,
    retract,
    retract!,
    vector_transport_along,
    vector_transport_along!,
    vector_transport_direction,
    vector_transport_direction!,
    vector_transport_to,
    vector_transport_to!,
    vee,
    vee!,
    zero_vector,
    zero_vector!

end # module<|MERGE_RESOLUTION|>--- conflicted
+++ resolved
@@ -682,11 +682,7 @@
 Compute the norm of tangent vector `X` at point `p` from a [`AbstractManifold`](@ref) `M`.
 By default this is computed using [`inner`](@ref).
 """
-<<<<<<< HEAD
-norm(M::AbstractManifold, p, X) = sqrt(real(inner(M, p, X, X)))
-=======
-norm(M::Manifold, p, X) = sqrt(max(real(inner(M, p, X, X)), 0))
->>>>>>> e1babe45
+norm(M::AbstractManifold, p, X) = sqrt(max(real(inner(M, p, X, X)), 0))
 
 """
     number_eltype(x)
