module ManifoldsBase

import Base: isapprox, exp, log, convert, copyto!, angle, eltype, similar, show, +, -, *
import LinearAlgebra: dot, norm, det, cross, I, UniformScaling, Diagonal

import Markdown: @doc_str
using LinearAlgebra

"""
    Manifold{F}

A manifold type. The `Manifold` is used to dispatch to different functions on a manifold,
usually as the first argument of the function. Examples are the [`exp`](@ref)onential and
[`log`](@ref)arithmic maps as well as more general functions that are built on them like the
[`geodesic`](@ref).

The manifold is parametrized by an [`AbstractNumbers`](@ref) to distinguish for example
real (ℝ) and complex (ℂ) manifolds.

For subtypes the preferred order of parameters is: size and simple value parameters,
followed by the [`AbstractNumbers`](@ref) `field`, followed by data type parameters,
which might depend on the abstract number field type.
"""
abstract type Manifold{𝔽} end

"""
    AbstractEstimationMethod

Abstract type for defining statistical estimation methods.
"""
abstract type AbstractEstimationMethod end

"""
    AbstractInverseRetractionMethod

Abstract type for methods for inverting a retraction (see [`inverse_retract`](@ref)).
"""
abstract type AbstractInverseRetractionMethod end

"""
    AbstractRetractionMethod

Abstract type for methods for [`retract`](@ref)ing a tangent vector to a manifold.
"""
abstract type AbstractRetractionMethod end

"""
    ExponentialRetraction

Retraction using the exponential map.
"""
struct ExponentialRetraction <: AbstractRetractionMethod end

"""
    PolarRetraction <: AbstractRetractionMethod

Retractions that are based on singular value decompositions of the matrix / matrices
for point and tangent vector on a [`Manifold`](@ref)
"""
struct PolarRetraction <: AbstractRetractionMethod end

"""
    ProjectionRetraction <: AbstractRetractionMethod

Retractions that are based on projection and usually addition in the embedding.
"""
struct ProjectionRetraction <: AbstractRetractionMethod end

"""
    QRRetraction <: AbstractRetractionMethod

Retractions that are based on a QR decomposition of the
matrix / matrices for point and tangent vector on a [`Manifold`](@ref)
"""
struct QRRetraction <: AbstractRetractionMethod end

"""
    LogarithmicInverseRetraction

Inverse retraction using the [`log`](@ref)arithmic map.
"""
struct LogarithmicInverseRetraction <: AbstractInverseRetractionMethod end

"""
    PolarInverseRetraction <: AbstractInverseRetractionMethod

Inverse retractions that are based on a singular value decomposition of the
matrix / matrices for point and tangent vector on a [`Manifold`](@ref)
"""
struct PolarInverseRetraction <: AbstractInverseRetractionMethod end

"""
    ProjectionInverseRetraction <: AbstractInverseRetractionMethod

Inverse retractions that are based on a projection (or its inversion).
"""
struct ProjectionInverseRetraction <: AbstractInverseRetractionMethod end

"""
    QRInverseRetraction <: AbstractInverseRetractionMethod

Inverse retractions that are based on a QR decomposition of the
matrix / matrices for point and tangent vector on a [`Manifold`](@ref)
"""
struct QRInverseRetraction <: AbstractInverseRetractionMethod end

"""
    MPoint

Type for a point on a manifold. While a [`Manifold`](@ref) does not necessarily require this
type, for example when it is implemented for `Vector`s or `Matrix` type elements, this type
can be used for more complicated representations, semantic verification, or even dispatch
for different representations of points on a manifold.
"""
abstract type MPoint end

"""
    OutOfInjectivityRadiusError

An error thrown when a function (for example [`log`](@ref)arithmic map or
[`inverse_retract`](@ref)) is given arguments outside of its [`injectivity_radius`](@ref).
"""
struct OutOfInjectivityRadiusError <: Exception end

"""
    TVector

Type for a tangent vector of a manifold. While a [`Manifold`](@ref) does not necessarily
require this type, for example when it is implemented for `Vector`s or `Matrix` type
elements, this type can be used for more complicated representations, semantic verification,
or even dispatch for different representations of tangent vectors and their types on a
manifold.
"""
abstract type TVector end

"""
    CoTVector

Type for a cotangent vector of a manifold. While a [`Manifold`](@ref) does not necessarily
require this type, for example when it is implemented for `Vector`s or `Matrix` type
elements, this type can be used for more complicated representations, semantic verification,
or even dispatch for different representations of cotangent vectors and their types on a
manifold.
"""
abstract type CoTVector end

"""
    allocate(a)
    allocate(a, dims::Integer...)
    allocate(a, dims::Tuple)
    allocate(a, T::Type)
    allocate(a, T::Type, dims::Integer...)
    allocate(a, T::Type, dims::Tuple)

Allocate an object similar to `a`. It is similar to function `similar`, although
instead of working only on the outermost layer of a nested structure, it maps recursively
through outer layers and calls `similar` on the innermost array-like object only.
Type `T` is the new number element type [`number_eltype`](@ref), if it is not given
the element type of `a` is retained. The `dims` argument can be given for non-nested
allocation and is forwarded to the function `similar`.
"""
allocate(a, args...)
allocate(a) = similar(a)
allocate(a, dims::Integer...) = similar(a, dims...)
allocate(a, dims::Tuple) = similar(a, dims)
allocate(a, T::Type) = similar(a, T)
allocate(a, T::Type, dims::Integer...) = similar(a, T, dims...)
allocate(a, T::Type, dims::Tuple) = similar(a, T, dims)
allocate(a::AbstractArray{<:AbstractArray}) = map(allocate, a)
allocate(a::AbstractArray{<:AbstractArray}, T::Type) = map(t -> allocate(t, T), a)
allocate(a::NTuple{N,AbstractArray} where {N}) = map(allocate, a)
allocate(a::NTuple{N,AbstractArray} where {N}, T::Type) = map(t -> allocate(t, T), a)

"""
    allocate_result(M::Manifold, f, x...)

Allocate an array for the result of function `f` on [`Manifold`](@ref) `M` and arguments
`x...` for implementing the non-modifying operation using the modifying operation.

Usefulness of passing a function is demonstrated by methods that allocate results of musical
isomorphisms.
"""
function allocate_result(M::Manifold, f, x...)
    T = allocate_result_type(M, f, x)
    return allocate(x[1], T)
end

"""
    allocate_result_type(M::Manifold, f, args::NTuple{N,Any}) where N

Return type of element of the array that will represent the result of function `f` and the
[`Manifold`](@ref) `M` on given arguments `args` (passed as a tuple).
"""
function allocate_result_type(M::Manifold, f, args::NTuple{N,Any}) where {N}
    return typeof(mapreduce(eti -> one(number_eltype(eti)), +, args))
end

"""
    angle(M::Manifold, p, X, Y)

Compute the angle between tangent vectors `X` and `Y` at point `p` from the
[`Manifold`](@ref) `M` with respect to the inner product from [`inner`](@ref).
"""
angle(M::Manifold, p, X, Y) = acos(real(inner(M, p, X, Y)) / norm(M, p, X) / norm(M, p, Y))

"""
    base_manifold(M::Manifold, depth = Val(-1))

Return the internally stored [`Manifold`](@ref) for decorated manifold `M` and the base
manifold for vector bundles or power manifolds. The optional parameter `depth` can be used
to remove only the first `depth` many decorators and return the [`Manifold`](@ref) from that
level, whether its decorated or not. Any negative value deactivates this depth limit.
"""
base_manifold(M::Manifold, depth = Val(-1)) = M

"""
    check_manifold_point(M::Manifold, p; kwargs...) -> Union{Nothing,String}

Return `nothing` when `p` is a point on the [`Manifold`](@ref) `M`. Otherwise, return an
error with description why the point does not belong to manifold `M`.

By default, `check_manifold_point` returns `nothing`, i.e. if no checks are implemented, the
assumption is to be optimistic for a point not deriving from the [`MPoint`](@ref) type.
"""
check_manifold_point(M::Manifold, p; kwargs...) = nothing

"""
    check_tangent_vector(M::Manifold, p, X; kwargs...) -> Union{Nothing,String}

Check whether `X` is a valid tangent vector in the tangent space of `p` on the
[`Manifold`](@ref) `M`. An implementation should first call [`check_manifold_point(M, p;
kwargs...)`](@ref) and then validate `X`. If it is not a tangent vector, an error string
should be returned.

By default, `check_tangent_vector` returns `nothing`, i.e. if no checks are implemented, the
assumption is to be optimistic for tangent vectors not deriving from the [`TVector`](@ref)
type.
"""
check_tangent_vector(M::Manifold, p, X; kwargs...) = nothing

"""
    distance(M::Manifold, p, q)

Shortest distance between the points `p` and `q` on the [`Manifold`](@ref) `M`.
"""
distance(M::Manifold, p, q) = norm(M, p, log(M, p, q))

"""
    embed(M::Manifold, p)

Embed point `p` from the [`Manifold`](@ref) `M` into the ambient space.
This method is only available for manifolds where implicitly an embedding or ambient space
is given.
Additionally, `embed` includes changing data representation, if applicable, i.e.
if the points on `M` are not represented in the same way as points on the embedding,
the representation is changed accordingly.

See also: [`EmbeddedManifold`](@ref), [`project`](@ref project(M::Manifold,p))
"""
function embed(M::Manifold, p)
    q = allocate_result(M, embed, p)
    embed!(M, q, p)
    return q
end

"""
    embed!(M::Manifold, q, p)

Embed point `p` from the [`Manifold`](@ref) `M` into the ambient space and return the result in `q`.
This method is only available for manifolds where implicitly an embedding or ambient space
is given.
Additionally, `embed` includes changing data representation, if applicable, i.e.
if the points on `M` are not represented in the same way as points on the embedding,
the representation is changed accordingly.

See also: [`EmbeddedManifold`](@ref), [`project!`](@ref project!(M::Manifold, q, p))
"""
function embed!(M::Manifold, q, p)
    return error(manifold_function_not_implemented_message(M, embed!, q, p))
end

"""
    embed(M::Manifold, p, X)

Embed a tangent vector `X` at a point `p` on the [`Manifold`](@ref) `M` into the ambient space.
This method is only available for manifolds where implicitly an embedding or ambient space
is given.
Additionally, `embed` includes changing data representation, if applicable, i.e.
if the tangents on `M` are not represented in the same way as tangents on the embedding,
the representation is changed accordingly. This is the case for example for Lie groups,
when tangent vectors are represented in the Lie algebra. The embedded tangents are then in
the tangent spaces of the embedded base points.

See also: [`EmbeddedManifold`](@ref), [`project`](@ref project(M::Manifold, p, X))
"""
function embed(M::Manifold, p, X)
    Y = allocate_result(M, embed, X, p)
    embed!(M, Y, p, X)
    return Y
end

"""
    embed!(M::Manifold, Y, p, X)

Embed a tangent vector `X` at a point `p` on the [`Manifold`](@ref) `M` into the ambient
space and return the result in `Y`.
This method is only available for manifolds where implicitly an embedding or ambient space
is given.
Additionally, `embed!` includes changing data representation, if applicable, i.e.
if the tangents on `M` are not represented in the same way as tangents on the embedding,
the representation is changed accordingly. This is the case for example for Lie groups,
when tangent vectors are represented in the Lie algebra. The embedded tangents are then in
the tangent spaces of the embedded base points.

See also: [`EmbeddedManifold`](@ref), [`project!`](@ref project!(M::Manifold, Y, p, X))
"""
function embed!(M::Manifold, Y, p, X)
    return error(manifold_function_not_implemented_message(M, embed!, Y, p, X))
end

"""
    exp(M::Manifold, p, X)
    exp(M::Manifold, p, X, t::Real = 1)

Compute the exponential map of tangent vector `X`, optionally scaled by `t`,  at point `p`
from manifold the [`Manifold`](@ref) `M`.
"""
function exp(M::Manifold, p, X)
    q = allocate_result(M, exp, p, X)
    exp!(M, q, p, X)
    return q
end
exp(M::Manifold, p, X, t::Real) = exp(M, p, t * X)

"""
    exp!(M::Manifold, q, p, X)
    exp!(M::Manifold, q, p, X, t::Real = 1)

Compute the exponential map of tangent vector `X`, optionally scaled by `t`,  at point `p`
from manifold the [`Manifold`](@ref) `M`.
The result is saved to `q`.
"""
function exp!(M::Manifold, q, p, X)
    return error(manifold_function_not_implemented_message(M, exp!, q, p, X))
end
exp!(M::Manifold, q, p, X, t::Real) = exp!(M, q, p, t * X)

"""
    geodesic(M::Manifold, p, X) -> Function

Get the geodesic with initial point `p` and velocity `X` on the [`Manifold`](@ref) `M`.
 The geodesic is the curve of constant velocity that is locally distance-minimizing.
 This function returns a function of (time) `t`.

    geodesic(M::Manifold, x, v, t::Real)
    geodesic(M::Manifold, x, v, T::AbstractVector) -> AbstractVector

Return the point at time `t` or points at times `t` in `T` along the geodesic.
"""
geodesic(M::Manifold, p, X) = t -> exp(M, p, X, t)
geodesic(M::Manifold, p, X, t::Real) = exp(M, p, X, t)
geodesic(M::Manifold, p, X, T::AbstractVector) = map(t -> exp(M, p, X, t), T)

@doc doc"""
    injectivity_radius(M::Manifold, p)

Return the distance $d$ such that [`exp(M, p, X)`](@ref exp(::Manifold, ::Any, ::Any)) is
injective for all tangent vectors shorter than $d$ (i.e. has an inverse).

    injectivity_radius(M::Manifold)

Infimum of the injectivity radius of all manifold points.

    injectivity_radius(M::Manifold[, x], method::AbstractRetractionMethod)
    injectivity_radius(M::Manifold, x, method::AbstractRetractionMethod)

Distance $d$ such that
[`retract(M, p, X, method)`](@ref retract(::Manifold, ::Any, ::Any, ::AbstractRetractionMethod))
is injective for all tangent vectors shorter than $d$ (i.e. has an inverse) for point `p`
if provided or all manifold points otherwise.
"""
function injectivity_radius(M::Manifold)
    return error(manifold_function_not_implemented_message(M, injectivity_radius))
end
injectivity_radius(M::Manifold, p) = injectivity_radius(M)
function injectivity_radius(M::Manifold, p, method::AbstractRetractionMethod)
    return injectivity_radius(M, method)
end
function injectivity_radius(M::Manifold, method::AbstractRetractionMethod)
    return error(manifold_function_not_implemented_message(M, injectivity_radius, method))
end
injectivity_radius(M::Manifold, p, ::ExponentialRetraction) = injectivity_radius(M, p)
injectivity_radius(M::Manifold, ::ExponentialRetraction) = injectivity_radius(M)

"""
    inner(M::Manifold, p, X, Y)

Compute the inner product of tangent vectors `X` and `Y` at point `p` from the
[`Manifold`](@ref) `M`.

See also: [`MetricManifold`](@ref Main.Manifolds.MetricManifold)
"""
function inner(M::Manifold, p, X, Y)
    return error(manifold_function_not_implemented_message(M, inner, p, X, Y))
end

"""
    inverse_retract!(M::Manifold, X, p, q[, method::AbstractInverseRetractionMethod])

Compute the inverse retraction, a cheaper, approximate version of the
[`log`](@ref)arithmic map), of points `p` and `q` on the [`Manifold`](@ref) `M`.
Result is saved to `X`.

Inverse retraction method can be specified by the last argument, defaulting to
[`LogarithmicInverseRetraction`](@ref). See the documentation of respective manifolds for
available methods.
"""
function inverse_retract!(M::Manifold, X, p, q)
    return inverse_retract!(M, X, p, q, LogarithmicInverseRetraction())
end
function inverse_retract!(M::Manifold, X, p, q, method::LogarithmicInverseRetraction)
    return log!(M, X, p, q)
end
function inverse_retract!(M::Manifold, X, p, q, method::AbstractInverseRetractionMethod)
    return error(manifold_function_not_implemented_message(
        M,
        inverse_retract!,
        X,
        p,
        q,
        method,
    ))
end

"""
    inverse_retract(M::Manifold, x, y)
    inverse_retract(M::Manifold, x, y, method::AbstractInverseRetractionMethod

Compute the inverse retraction, a cheaper, approximate version of the
[`log`](@ref)arithmic map), of points `p` and `q` on the [`Manifold`](@ref) `M`.

Inverse retraction method can be specified by the last argument, defaulting to
[`LogarithmicInverseRetraction`](@ref). See the documentation of respective manifolds for
available methods.
"""
function inverse_retract(M::Manifold, p, q)
    X = allocate_result(M, inverse_retract, p, q)
    inverse_retract!(M, X, p, q)
    return X
end
function inverse_retract(M::Manifold, p, q, method::AbstractInverseRetractionMethod)
    X = allocate_result(M, inverse_retract, p, q)
    inverse_retract!(M, X, p, q, method)
    return X
end

"""
    isapprox(M::Manifold, p, q; kwargs...)

Check if points `p` and `q` from [`Manifold`](@ref) `M` are approximately equal.

Keyword arguments can be used to specify tolerances.
"""
isapprox(M::Manifold, x, y; kwargs...) = isapprox(x, y; kwargs...)

"""
    isapprox(M::Manifold, p, X, Y; kwargs...)

Check if vectors `X` and `Y` tangent at `p` from [`Manifold`](@ref) `M` are approximately
equal.

Keyword arguments can be used to specify tolerances.
"""
isapprox(M::Manifold, p, X, Y; kwargs...) = isapprox(X, Y; kwargs...)


"""
    is_manifold_point(M::Manifold, p, throw_error = false; kwargs...)

Return whether `p` is a valid point on the [`Manifold`](@ref) `M`.

If `throw_error` is `false`, the function returns either `true` or `false`. If `throw_error`
is `true`, the function either returns `true` or throws an error. By default the function
calls [`check_manifold_point(M, p; kwargs...)`](@ref) and checks whether the returned value
is `nothing` or an error.
"""
function is_manifold_point(M::Manifold, p, throw_error = false; kwargs...)
    mpe = check_manifold_point(M, p; kwargs...)
    mpe === nothing && return true
    return throw_error ? throw(mpe) : false
end

"""
    is_tangent_vector(M::Manifold, p, X, throw_error = false; kwargs...)

Return whether `X` is a valid tangent vector at point `p` on the [`Manifold`](@ref) `M`.
Returns either `true` or `false`.

If `throw_error` is `false`, the function returns either `true` or `false`. If `throw_error`
is `true`, the function either returns `true` or throws an error. By default the function
calls [`check_tangent_vector(M, p, X; kwargs...)`](@ref) and checks whether the returned
value is `nothing` or an error.
"""
function is_tangent_vector(M::Manifold, p, X, throw_error = false; kwargs...)
    mtve = check_tangent_vector(M, p, X; kwargs...)
    mtve === nothing && return true
    return throw_error ? throw(mtve) : false
end

"""
    log(M::Manifold, p, q)

Compute the logarithmic map of point `q` at base point `p` on the [`Manifold`](@ref) `M`.
"""
function log(M::Manifold, p, q)
    X = allocate_result(M, log, p, q)
    log!(M, X, p, q)
    return X
end

"""
    log!(M::Manifold, X, p, q)

Compute the logarithmic map of point `q` at base point `p` on the [`Manifold`](@ref) `M`.
The result is saved to `X`.
"""
function log!(M::Manifold, X, p, q)
    return error(manifold_function_not_implemented_message(M, log!, X, p, q))
end

@doc doc"""
    manifold_dimension(M::Manifold)

The dimension $n=\dim_{\mathcal M}$ of real space $\mathbb R^n$ to which the neighborhood of
each point of the [`Manifold`](@ref) `M` is homeomorphic.
"""
function manifold_dimension(M::Manifold)
    return error(manifold_function_not_implemented_message(M, manifold_dimension))
end

function manifold_function_not_implemented_message(M::Manifold, f, x...)
    s = join(map(string, map(typeof, x)), ", ", " and ")
    a = length(x) > 1 ? "arguments" : "argument"
    m = length(x) > 0 ? " for $(a) $(s)." : "."
    return "$(f) not implemented on $(M)$(m)"
end

"""
    norm(M::Manifold, p, X)

Compute the norm of tangent vector `X` at point `p` from a [`Manifold`](@ref) `M`.
By default this is computed using [`inner`](@ref).
"""
norm(M::Manifold, p, X) = sqrt(real(inner(M, p, X, X)))

"""
    number_eltype(x)

Numeric element type of the a nested representation of a point or a vector.
To be used in conjuntion with [`allocate`](@ref) or [`allocate_result`](@ref).
"""
number_eltype(x) = eltype(x)
function number_eltype(x::AbstractArray)
    return typeof(mapreduce(eti -> one(number_eltype(eti)), +, x))
end
function number_eltype(x::Tuple)
    return typeof(mapreduce(eti -> one(number_eltype(eti)), +, x))
end

"""
    project(M::Manifold, p)

Project point `p` from the ambient space of the [`Manifold`](@ref) `M` to `M`.
This method is only available for manifolds where implicitly an embedding or ambient space
is given. Additionally, the projection includes changing data representation, if applicable,
i.e. if the points on `M` are not represented in the same array data, the data is changed
accordingly.

See also: [`EmbeddedManifold`](@ref), [`embed`](@ref embed(M::Manifold, p))
"""
function project(M::Manifold, p)
    q = allocate_result(M, project, p)
    project!(M, q, p)
    return q
end

"""
    project!(M::Manifold, q, p)

Project point `p` from the ambient space onto the [`Manifold`](@ref) `M`. The result is
storedin `q`.
This method is only available for manifolds where implicitly an embedding or ambient space
is given. Additionally, the projection includes changing data representation, if applicable,
i.e. if the points on `M` are not represented in the same array data, the data is changed
accordingly.

See also: [`EmbeddedManifold`](@ref), [`embed!`](@ref embed!(M::Manifold, q, p))
"""
function project!(M::Manifold, q, p)
    return error(manifold_function_not_implemented_message(M, project!, q, p))
end

"""
    project(M::Manifold, p, X)

Project ambient space representation of a vector `X` to a tangent vector at point `p` on
the [`Manifold`](@ref) `M`.
This method is only available for manifolds where implicitly an embedding or ambient space
is given.
Additionally, `project` includes changing data representation, if applicable, i.e.
if the tangents on `M` are not represented in the same way as points on the embedding,
the representation is changed accordingly. This is the case for example for Lie groups,
when tangent vectors are represented in the Lie algebra. after projection the change to the
Lie algebra is perfomed, too.

See also: [`EmbeddedManifold`](@ref), [`embed`](@ref embed(M::Manifold, p, X))
"""
function project(M::Manifold, p, X)
    Y = allocate_result(M, project, X, p)
    project!(M, Y, p, X)
    return Y
end

"""
    project!(M::Manifold, Y, p, X)

Project ambient space representation of a vector `X` to a tangent vector at point `p` on
the [`Manifold`](@ref) `M`. The result is saved in vector `Y`.
This method is only available for manifolds where implicitly an embedding or ambient space
is given.
Additionally, `project!` includes changing data representation, if applicable, i.e.
if the tangents on `M` are not represented in the same way as points on the embedding,
the representation is changed accordingly. This is the case for example for Lie groups,
when tangent vectors are represented in the Lie algebra. after projection the change to the
Lie algebra is perfomed, too.

See also: [`EmbeddedManifold`](@ref), [`embed!`](@ref embed!(M::Manifold, Y, p, X))
"""
function project!(M::Manifold, Y, p, X)
    return error(manifold_function_not_implemented_message(M, project!, Y, p, X))
end

@doc doc"""
    representation_size(M::Manifold)

The size of an array representing a point on [`Manifold`](@ref) `M`.
Returns `nothing` by default indicating that points are not represented using an
`AbstractArray`.
"""
function representation_size(M::Manifold)
    return nothing
end

"""
    retract(M::Manifold, p, X)
    retract(M::Manifold, p, X, t::Real=1)
    retract(M::Manifold, p, X, method::AbstractRetractionMethod)
    retract(M::Manifold, p, X, t::Real=1, method::AbstractRetractionMethod)

Compute a retraction, a cheaper, approximate version of the [`exp`](@ref)onential map,
from `p` into direction `X`, scaled by `t`, on the [`Manifold`](@ref) `M`.

Retraction method can be specified by the last argument, defaulting to
[`ExponentialRetraction`](@ref). See the documentation of respective manifolds for available
methods.
"""
function retract(M::Manifold, p, X)
    q = allocate_result(M, retract, p, X)
    retract!(M, q, p, X)
    return q
end
retract(M::Manifold, p, X, t::Real) = retract(M, p, t * X)
function retract(M::Manifold, p, X, method::AbstractRetractionMethod)
    q = allocate_result(M, retract, p, X)
    retract!(M, q, p, X, method)
    return q
end
function retract(M::Manifold, p, X, t::Real, method::AbstractRetractionMethod)
    return retract(M, p, t * X, method)
end

"""
    retract!(M::Manifold, q, p, X)
    retract!(M::Manifold, q, p, X, t::Real=1)
    retract!(M::Manifold, q, p, X, method::AbstractRetractionMethod)
    retract!(M::Manifold, q, p, X, t::Real=1, method::AbstractRetractionMethod)

Compute a retraction, a cheaper, approximate version of the [`exp`](@ref)onential map,
from `p` into direction `X`, scaled by `t`, on the [`Manifold`](@ref) manifold `M`.
Result is saved to `q`.

Retraction method can be specified by the last argument, defaulting to
[`ExponentialRetraction`](@ref). See the documentation of respective manifolds for available
methods.
"""
retract!(M::Manifold, q, p, X) = retract!(M, q, p, X, ExponentialRetraction())
retract!(M::Manifold, q, p, X, t::Real) = retract!(M, q, p, t * X)
retract!(M::Manifold, q, p, X, method::ExponentialRetraction) = exp!(M, q, p, X)
function retract!(M::Manifold, q, p, X, t::Real, method::AbstractRetractionMethod)
    return retract!(M, q, p, t * X, method)
end
function retract!(M::Manifold, q, p, X, method::AbstractRetractionMethod)
    return error(manifold_function_not_implemented_message(M, retract!, q, p, method))
end

@doc doc"""
    shortest_geodesic(M::Manifold, p, q) -> Function

Get a [`geodesic`](@ref) $\gamma_{p,q}(t)$ whose length is the shortest path between the
points `p`and `q`, where $\gamma_{p,q}(0)=p$ and $\gamma_{p,q}(1)=q$. When there are
multiple shortest geodesics, there is no guarantee which will be returned.

This function returns a function of time, which may be a `Real` or an `AbstractVector`.

    shortest_geodesic(M::Manifold, p, q, t::Real)
    shortest_geodesic(M::Manifold, p, q, T::AbstractVector) -> AbstractVector

Return the point at time `t` or points at times `t` in `T` along the shortest geodesic.
"""
shortest_geodesic(M::Manifold, p, q) = geodesic(M, p, log(M, p, q))
shortest_geodesic(M::Manifold, p, q, t::Real) = geodesic(M, p, log(M, p, q), t)
shortest_geodesic(M::Manifold, p, q, T::AbstractVector) = geodesic(M, p, log(M, p, q), T)

"""
<<<<<<< HEAD
=======
    vector_transport_along(M::Manifold, p, X, c)
    vector_transport_along(M::Manifold, p, X, c, method::AbstractVectorTransportMethod)

Transport a vector `X` from the tangent space at a point `p` on the [`Manifold`](@ref) `M`
along the curve `c` such that `c(0)` is equal to `p` to the point `c(1)` using the `method`,
which defaults to [`ParallelTransport`](@ref).
"""
function vector_transport_along(M::Manifold, p, X, c)
    return vector_transport_along(M, p, X, c, ParallelTransport())
end
function vector_transport_along(M::Manifold, p, X, c, m::AbstractVectorTransportMethod)
    Y = allocate_result(M, vector_transport_along, X, p)
    vector_transport_along!(M, Y, p, X, c, m)
    return Y
end

"""
    vector_transport_along!(M::Manifold, Y, p, X, c)
    vector_transport_along!(M::Manifold, Y, p, X, c, method::AbstractVectorTransportMethod)

Transport a vector `X` from the tangent space at a point `p` on the [`Manifold`](@ref) `M`
along the curve `c` such that `c(0)` is equal to `p` to the point `c(1)` using the `method`,
which defaults to [`ParallelTransport`](@ref). The result is saved to `Y`.
"""
function vector_transport_along!(M::Manifold, Y, p, X, c)
    return vector_transport_along!(M, Y, p, X, c, ParallelTransport())
end
function vector_transport_along!(
    M::Manifold,
    Y,
    p,
    X,
    c,
    method::AbstractVectorTransportMethod,
)
    return error(manifold_function_not_implemented_message(
        M,
        vector_transport_along!,
        M,
        Y,
        p,
        X,
        c,
        method,
    ))
end


"""
    vector_transport_direction(M::Manifold, p, X, d)
    vector_transport_direction(M::Manifold, p, X, d, method::AbstractVectorTransportMethod)

Transport a vector `X` from the tangent space at a point `p` on the [`Manifold`](@ref) `M`
in the direction indicated by the tangent vector `d` at `p`. By default, [`exp`](@ref) and
[`vector_transport_to!`](@ref) are used with the `method`, which defaults
to [`ParallelTransport`](@ref).
"""
function vector_transport_direction(M::Manifold, p, X, d)
    return vector_transport_direction(M, p, X, d, ParallelTransport())
end
function vector_transport_direction(
    M::Manifold,
    p,
    X,
    d,
    method::AbstractVectorTransportMethod,
)
    Y = allocate_result(M, vector_transport_direction, X, p, d)
    vector_transport_direction!(M, Y, p, X, d, method)
    return Y
end

"""
    vector_transport_direction!(M::Manifold, Y, p, X, d)
    vector_transport_direction!(M::Manifold, Y, p, X, d, method::AbstractVectorTransportMethod)

Transport a vector `X` from the tangent space at a point `p` on the [`Manifold`](@ref) `M`
in the direction indicated by the tangent vector `d` at `p`. By default, [`exp`](@ref) and
[`vector_transport_to!`](@ref) are used with the `method`, which defaults
to [`ParallelTransport`](@ref). The result is saved to `Y`.
"""
function vector_transport_direction!(M::Manifold, Y, p, X, d)
    return vector_transport_direction!(M, Y, p, X, d, ParallelTransport())
end
function vector_transport_direction!(
    M::Manifold,
    Y,
    p,
    X,
    d,
    method::AbstractVectorTransportMethod,
)
    y = exp(M, p, d)
    return vector_transport_to!(M, Y, p, X, y, method)
end

"""
    vector_transport_to(M::Manifold, p, X, q)
    vector_transport_to(M::Manifold, p, X, q, method::AbstractVectorTransportMethod)

Transport a vector `X` from the tangent space at a point `p` on the [`Manifold`](@ref) `M`
along the [`shortest_geodesic`](@ref) to the tangent space at another point `q`.
By default, the [`AbstractVectorTransportMethod`](@ref) `method` is
[`ParallelTransport`](@ref).
"""
function vector_transport_to(M::Manifold, p, X, q)
    return vector_transport_to(M, p, X, q, ParallelTransport())
end
function vector_transport_to(M::Manifold, p, X, q, method::AbstractVectorTransportMethod)
    Y = allocate_result(M, vector_transport_to, X, p, q)
    vector_transport_to!(M, Y, p, X, q, method)
    return Y
end

"""
    vector_transport_to!(M::Manifold, Y, p, X, q)
    vector_transport_to!(M::Manifold, Y, p, X, q, method::AbstractVectorTransportMethod)

Transport a vector `X` from the tangent space at a point `p` on the [`Manifold`](@ref) `M`
along the [`shortest_geodesic`](@ref) to the tangent space at another point `q`.
By default, the [`AbstractVectorTransportMethod`](@ref) `method` is
[`ParallelTransport`](@ref). The result is saved to `Y`.
"""
function vector_transport_to!(M::Manifold, Y, p, q, X)
    return vector_transport_to!(M, Y, p, q, X, ParallelTransport())
end
"""
    vector_transport_to!(M::Manifold, Y, p, X, q, method::ProjectionTransport)

Transport a vector `X` from the tangent space at `p` on the [`Manifold`](@ref) `M` by
interpreting it as an element of the embedding and then projecting it onto the tangent space
at `q`. This method requires  [`project`](@ref project(M::Manifold, p, X)).
"""
function vector_transport_to!(M::Manifold, Y, p, X, q, ::ProjectionTransport)
    return project!(M, Y, q, X)
end
function vector_transport_to!(
    M::Manifold,
    Y,
    p,
    X,
    q,
    method::AbstractVectorTransportMethod,
)
    return error(manifold_function_not_implemented_message(
        M,
        vector_transport_to!,
        Y,
        p,
        X,
        q,
        method,
    ))
end

"""
>>>>>>> 72652d36
    zero_tangent_vector!(M::Manifold, X, p)

Save to `X` a vector such that retracting `X` to the [`Manifold`](@ref) `M` at `p`
produces `p`.
"""
zero_tangent_vector!(M::Manifold, X, p) = log!(M, X, p, p)

"""
    zero_tangent_vector(M::Manifold, p)

Return the tangent vector from the tangent space at `p` on the [`Manifold`](@ref) `M`, that
represents the zero vector, i.e. such that a retraction at `p` produces `p`.
"""
function zero_tangent_vector(M::Manifold, p)
    X = allocate_result(M, zero_tangent_vector, p)
    zero_tangent_vector!(M, X, p)
    return X
end

include("numbers.jl")
include("vector_transport.jl")
include("DecoratorManifold.jl")
include("bases.jl")
include("ValidationManifold.jl")
include("EmbeddedManifold.jl")
include("DefaultManifold.jl")

export Manifold, MPoint, TVector, CoTVector
export AbstractDecoratorManifold
export ValidationManifold, ValidationMPoint, ValidationTVector, ValidationCoTVector
export AbstractEmbeddingType,
    TransparentIsometricEmbedding, DefaultIsometricEmbeddingType, DefaultEmbeddingType
export AbstractEmbeddedManifold, EmbeddedManifold, TransparentIsometricEmbedding

export OutOfInjectivityRadiusError

export AbstractRetractionMethod,
<<<<<<< HEAD
    ExponentialRetraction,
    QRRetraction,
    PolarRetraction,
    ProjectionRetraction,
    SchildsLadderTransport,
    PoleLadderTransport
=======
    ExponentialRetraction, QRRetraction, PolarRetraction, ProjectionRetraction
>>>>>>> 72652d36
export AbstractInverseRetractionMethod,
    LogarithmicInverseRetraction,
    QRInverseRetraction,
    PolarInverseRetraction,
    ProjectionInverseRetraction

export ParallelTransport, ProjectionTransport

export CachedBasis,
    DefaultBasis,
    DefaultOrthogonalBasis,
    DefaultOrthonormalBasis,
    DiagonalizingOrthonormalBasis,
    DefaultOrthonormalBasis,
    ProjectedOrthonormalBasis

export allocate,
    base_manifold,
    check_manifold_point,
    check_tangent_vector,
    distance,
    exp,
    exp!,
    embed,
    embed!,
    geodesic,
    get_basis,
    get_coordinates,
    get_coordinates!,
    get_embedding,
    get_vector,
    get_vector!,
    get_vectors,
    hat,
    hat!,
    shortest_geodesic,
    injectivity_radius,
    inner,
    inverse_retract,
    inverse_retract!,
    isapprox,
    is_manifold_point,
    is_tangent_vector,
    log,
    log!,
    manifold_dimension,
    norm,
    number_eltype,
    number_of_coordinates,
    number_system,
    project,
    project!,
    real_dimension,
    representation_size,
    retract,
    retract!,
    vector_transport_along,
    vector_transport_along!,
    vector_transport_direction,
    vector_transport_direction!,
    vector_transport_to,
    vector_transport_to!,
    vee,
    vee!,
    zero_tangent_vector,
    zero_tangent_vector!

end # module<|MERGE_RESOLUTION|>--- conflicted
+++ resolved
@@ -722,165 +722,6 @@
 shortest_geodesic(M::Manifold, p, q, T::AbstractVector) = geodesic(M, p, log(M, p, q), T)
 
 """
-<<<<<<< HEAD
-=======
-    vector_transport_along(M::Manifold, p, X, c)
-    vector_transport_along(M::Manifold, p, X, c, method::AbstractVectorTransportMethod)
-
-Transport a vector `X` from the tangent space at a point `p` on the [`Manifold`](@ref) `M`
-along the curve `c` such that `c(0)` is equal to `p` to the point `c(1)` using the `method`,
-which defaults to [`ParallelTransport`](@ref).
-"""
-function vector_transport_along(M::Manifold, p, X, c)
-    return vector_transport_along(M, p, X, c, ParallelTransport())
-end
-function vector_transport_along(M::Manifold, p, X, c, m::AbstractVectorTransportMethod)
-    Y = allocate_result(M, vector_transport_along, X, p)
-    vector_transport_along!(M, Y, p, X, c, m)
-    return Y
-end
-
-"""
-    vector_transport_along!(M::Manifold, Y, p, X, c)
-    vector_transport_along!(M::Manifold, Y, p, X, c, method::AbstractVectorTransportMethod)
-
-Transport a vector `X` from the tangent space at a point `p` on the [`Manifold`](@ref) `M`
-along the curve `c` such that `c(0)` is equal to `p` to the point `c(1)` using the `method`,
-which defaults to [`ParallelTransport`](@ref). The result is saved to `Y`.
-"""
-function vector_transport_along!(M::Manifold, Y, p, X, c)
-    return vector_transport_along!(M, Y, p, X, c, ParallelTransport())
-end
-function vector_transport_along!(
-    M::Manifold,
-    Y,
-    p,
-    X,
-    c,
-    method::AbstractVectorTransportMethod,
-)
-    return error(manifold_function_not_implemented_message(
-        M,
-        vector_transport_along!,
-        M,
-        Y,
-        p,
-        X,
-        c,
-        method,
-    ))
-end
-
-
-"""
-    vector_transport_direction(M::Manifold, p, X, d)
-    vector_transport_direction(M::Manifold, p, X, d, method::AbstractVectorTransportMethod)
-
-Transport a vector `X` from the tangent space at a point `p` on the [`Manifold`](@ref) `M`
-in the direction indicated by the tangent vector `d` at `p`. By default, [`exp`](@ref) and
-[`vector_transport_to!`](@ref) are used with the `method`, which defaults
-to [`ParallelTransport`](@ref).
-"""
-function vector_transport_direction(M::Manifold, p, X, d)
-    return vector_transport_direction(M, p, X, d, ParallelTransport())
-end
-function vector_transport_direction(
-    M::Manifold,
-    p,
-    X,
-    d,
-    method::AbstractVectorTransportMethod,
-)
-    Y = allocate_result(M, vector_transport_direction, X, p, d)
-    vector_transport_direction!(M, Y, p, X, d, method)
-    return Y
-end
-
-"""
-    vector_transport_direction!(M::Manifold, Y, p, X, d)
-    vector_transport_direction!(M::Manifold, Y, p, X, d, method::AbstractVectorTransportMethod)
-
-Transport a vector `X` from the tangent space at a point `p` on the [`Manifold`](@ref) `M`
-in the direction indicated by the tangent vector `d` at `p`. By default, [`exp`](@ref) and
-[`vector_transport_to!`](@ref) are used with the `method`, which defaults
-to [`ParallelTransport`](@ref). The result is saved to `Y`.
-"""
-function vector_transport_direction!(M::Manifold, Y, p, X, d)
-    return vector_transport_direction!(M, Y, p, X, d, ParallelTransport())
-end
-function vector_transport_direction!(
-    M::Manifold,
-    Y,
-    p,
-    X,
-    d,
-    method::AbstractVectorTransportMethod,
-)
-    y = exp(M, p, d)
-    return vector_transport_to!(M, Y, p, X, y, method)
-end
-
-"""
-    vector_transport_to(M::Manifold, p, X, q)
-    vector_transport_to(M::Manifold, p, X, q, method::AbstractVectorTransportMethod)
-
-Transport a vector `X` from the tangent space at a point `p` on the [`Manifold`](@ref) `M`
-along the [`shortest_geodesic`](@ref) to the tangent space at another point `q`.
-By default, the [`AbstractVectorTransportMethod`](@ref) `method` is
-[`ParallelTransport`](@ref).
-"""
-function vector_transport_to(M::Manifold, p, X, q)
-    return vector_transport_to(M, p, X, q, ParallelTransport())
-end
-function vector_transport_to(M::Manifold, p, X, q, method::AbstractVectorTransportMethod)
-    Y = allocate_result(M, vector_transport_to, X, p, q)
-    vector_transport_to!(M, Y, p, X, q, method)
-    return Y
-end
-
-"""
-    vector_transport_to!(M::Manifold, Y, p, X, q)
-    vector_transport_to!(M::Manifold, Y, p, X, q, method::AbstractVectorTransportMethod)
-
-Transport a vector `X` from the tangent space at a point `p` on the [`Manifold`](@ref) `M`
-along the [`shortest_geodesic`](@ref) to the tangent space at another point `q`.
-By default, the [`AbstractVectorTransportMethod`](@ref) `method` is
-[`ParallelTransport`](@ref). The result is saved to `Y`.
-"""
-function vector_transport_to!(M::Manifold, Y, p, q, X)
-    return vector_transport_to!(M, Y, p, q, X, ParallelTransport())
-end
-"""
-    vector_transport_to!(M::Manifold, Y, p, X, q, method::ProjectionTransport)
-
-Transport a vector `X` from the tangent space at `p` on the [`Manifold`](@ref) `M` by
-interpreting it as an element of the embedding and then projecting it onto the tangent space
-at `q`. This method requires  [`project`](@ref project(M::Manifold, p, X)).
-"""
-function vector_transport_to!(M::Manifold, Y, p, X, q, ::ProjectionTransport)
-    return project!(M, Y, q, X)
-end
-function vector_transport_to!(
-    M::Manifold,
-    Y,
-    p,
-    X,
-    q,
-    method::AbstractVectorTransportMethod,
-)
-    return error(manifold_function_not_implemented_message(
-        M,
-        vector_transport_to!,
-        Y,
-        p,
-        X,
-        q,
-        method,
-    ))
-end
-
-"""
->>>>>>> 72652d36
     zero_tangent_vector!(M::Manifold, X, p)
 
 Save to `X` a vector such that retracting `X` to the [`Manifold`](@ref) `M` at `p`
@@ -918,16 +759,12 @@
 export OutOfInjectivityRadiusError
 
 export AbstractRetractionMethod,
-<<<<<<< HEAD
     ExponentialRetraction,
     QRRetraction,
     PolarRetraction,
     ProjectionRetraction,
     SchildsLadderTransport,
     PoleLadderTransport
-=======
-    ExponentialRetraction, QRRetraction, PolarRetraction, ProjectionRetraction
->>>>>>> 72652d36
 export AbstractInverseRetractionMethod,
     LogarithmicInverseRetraction,
     QRInverseRetraction,
