"""
    ValidationManifold{𝔽,M<:AbstractManifold{𝔽}} <: AbstractDecoratorManifold{𝔽}

A manifold to encapsulate manifolds working on array representations of [`AbstractManifoldPoint`](@ref)s
and [`TVector`](@ref)s in a transparent way, such that for these manifolds it's not
necessary to introduce explicit types for the points and tangent vectors, but they are
encapsulated/stripped automatically when needed.

This manifold is a decorator for a manifold, i.e. it decorates a [`AbstractManifold`](@ref) `M`
with types points, vectors, and covectors.
"""
struct ValidationManifold{𝔽,M<:AbstractManifold{𝔽}} <: AbstractDecoratorManifold{𝔽}
    manifold::M
end

"""
    ValidationMPoint <: AbstractManifoldPoint

Represent a point on an [`ValidationManifold`](@ref), i.e. on a manifold where data can be
represented by arrays. The array is stored internally and semantically. This distinguished
the value from [`ValidationTVector`](@ref)s and [`ValidationCoTVector`](@ref)s.
"""
struct ValidationMPoint{V} <: AbstractManifoldPoint
    value::V
end

"""
    ValidationMVector{TType<:VectorSpaceType} <: AbstractFibreVector{TType}

Represent a tangent vector to a point on an [`ValidationManifold`](@ref), i.e. on a manifold
where data can be represented by arrays. The array is stored internally and semantically.
This distinguished the value from [`ValidationMPoint`](@ref)s vectors of other types
"""
struct ValidationMVector{TType<:VectorSpaceType,V} <: AbstractFibreVector{TType}
    value::V
end
function ValidationMVector{TType}(value::V) where {TType,V}
    return ValidationMVector{TType,V}(value)
end

const ValidationTVector = ValidationMVector{TangentSpaceType}
const ValidationCoTVector = ValidationMVector{CotangentSpaceType}


function (+)(X::ValidationMVector{TType}, Y::ValidationMVector{TType}) where {TType}
    return ValidationMVector{TType}(X.value + Y.value)
end
function (-)(X::ValidationMVector{TType}, Y::ValidationMVector{TType}) where {TType}
    return ValidationMVector{TType}(X.value - Y.value)
end
(-)(X::ValidationMVector{TType}) where {TType} = ValidationMVector{TType}(-X.value)
function (*)(a::Number, X::ValidationMVector{TType}) where {TType}
    return ValidationMVector{TType}(a * X.value)
end

allocate(p::ValidationMPoint) = ValidationMPoint(allocate(p.value))
allocate(p::ValidationMPoint, ::Type{T}) where {T} = ValidationMPoint(allocate(p.value, T))
function allocate(X::ValidationMVector{TType}) where {TType}
    return ValidationMVector{TType}(allocate(X.value))
end
function allocate(X::ValidationMVector{TType}, ::Type{T}) where {TType,T}
    return ValidationMVector{TType}(allocate(X.value, T))
end

"""
    array_value(p)

Return the internal array value of an [`ValidationMPoint`](@ref), [`ValidationTVector`](@ref), or
[`ValidationCoTVector`](@ref) if the value `p` is encapsulated as such. Return `p` if it is
already an array.
"""
array_value(p::AbstractArray) = p
array_value(p::ValidationMPoint) = p.value
array_value(X::ValidationMVector) = X.value

function check_manifold_point(M::ValidationManifold, p; kwargs...)
    return check_manifold_point(M.manifold, array_value(p); kwargs...)
end
function check_manifold_point(M::ValidationManifold, p::AbstractManifoldPoint; kwargs...)
    return check_manifold_point(M.manifold, array_value(p); kwargs...)
end

function check_tangent_vector(M::ValidationManifold, p, X; kwargs...)
    return check_tangent_vector(M.manifold, array_value(p), array_value(X); kwargs...)
end
function check_tangent_vector(
    M::ValidationManifold,
    p::AbstractManifoldPoint,
    X::TVector;
    kwargs...,
)
    return check_tangent_vector(M.manifold, array_value(p), array_value(X); kwargs...)
end

convert(::Type{M}, m::ValidationManifold{𝔽,M}) where {𝔽,M<:AbstractManifold{𝔽}} = m.manifold
function convert(::Type{ValidationManifold{𝔽,M}}, m::M) where {𝔽,M<:AbstractManifold{𝔽}}
    return ValidationManifold(m)
end
convert(::Type{V}, p::ValidationMPoint{V}) where {V<:AbstractArray} = p.value
function convert(::Type{ValidationMPoint{V}}, x::V) where {V<:AbstractArray}
    return ValidationMPoint{V}(x)
end
convert(::Type{V}, X::ValidationMVector{TType,V}) where {TType,V<:AbstractArray} = X.value
function convert(::Type{ValidationMVector{TType,V}}, X::V) where {TType,V<:AbstractArray}
    return ValidationMVector{TType,V}(X)
end

function copyto!(M::ValidationManifold, q::ValidationMPoint, p::ValidationMPoint; kwargs...)
    is_manifold_point(M, p, true; kwargs...)
    copyto!(M.manifold, q.value, p.value)
    is_manifold_point(M, q, true; kwargs...)
    return q
end
<<<<<<< HEAD
function copyto!(p::ValidationMVector{TType}, q::ValidationMVector{TType}) where {TType}
    copyto!(p.value, q.value)
    return p
end
=======
function copyto!(
    M::ValidationManifold,
    Y::ValidationCoTVector,
    p::ValidationMPoint,
    X::ValidationCoTVector;
    kwargs...,
)
    is_manifold_point(M, p, true; kwargs...)
    copyto!(M.manifold, Y.value, p.value, X.value)
    return p
end
function copyto!(
    M::ValidationManifold,
    Y::ValidationTVector,
    p::ValidationMPoint,
    X::ValidationTVector;
    kwargs...,
)
    is_manifold_point(M, p, true; kwargs...)
    is_tangent_vector(M, p, X, true; kwargs...)
    copyto!(M.manifold, Y.value, p.value, X.value)
    is_tangent_vector(M, p, Y, true; kwargs...)
    return Y
end
>>>>>>> 694b196b

function distance(M::ValidationManifold, p, q; kwargs...)
    is_manifold_point(M, p, true; kwargs...)
    is_manifold_point(M, q, true; kwargs...)
    return distance(M.manifold, array_value(p), array_value(q))
end

function exp(M::ValidationManifold, p, X; kwargs...)
    is_manifold_point(M, p, true; kwargs...)
    is_tangent_vector(M, p, X, true; kwargs...)
    y = exp(M.manifold, array_value(p), array_value(X))
    is_manifold_point(M, y, true; kwargs...)
    return ValidationMPoint(y)
end

function exp!(M::ValidationManifold, q, p, X; kwargs...)
    is_manifold_point(M, p, true; kwargs...)
    is_tangent_vector(M, p, X, true; kwargs...)
    exp!(M.manifold, array_value(q), array_value(p), array_value(X))
    is_manifold_point(M, q, true; kwargs...)
    return q
end

function get_basis(M::ValidationManifold, p, B::AbstractBasis; kwargs...)
    is_manifold_point(M, p, true; kwargs...)
    Ξ = get_basis(M.manifold, array_value(p), B)
    bvectors = get_vectors(M, p, Ξ)
    N = length(bvectors)
    if N != manifold_dimension(M.manifold)
        throw(
            ErrorException(
                "For a basis of the tangent space at $(p) of $(M.manifold), $(manifold_dimension(M)) vectors are required, but get_basis $(B) computed $(N)",
            ),
        )
    end
    # check that the vectors are linearly independent\
    bv_rank = rank(reduce(hcat, bvectors))
    if N != bv_rank
        throw(
            ErrorException(
                "For a basis of the tangent space at $(p) of $(M.manifold), $(manifold_dimension(M)) linearly independent vectors are required, but get_basis $(B) computed $(bv_rank)",
            ),
        )
    end
    map(X -> is_tangent_vector(M, p, X, true; kwargs...), bvectors)
    return Ξ
end
function get_basis(
    M::ValidationManifold,
    p,
    B::Union{AbstractOrthogonalBasis,CachedBasis{𝔽,<:AbstractOrthogonalBasis{𝔽}}};
    kwargs...,
) where {𝔽}
    is_manifold_point(M, p, true; kwargs...)
    Ξ = invoke(get_basis, Tuple{ValidationManifold,Any,AbstractBasis}, M, p, B; kwargs...)
    bvectors = get_vectors(M, p, Ξ)
    N = length(bvectors)
    for i in 1:N
        for j in (i + 1):N
            dot_val = real(inner(M, p, bvectors[i], bvectors[j]))
            if !isapprox(dot_val, 0; atol = eps(eltype(p)))
                throw(
                    ArgumentError(
                        "vectors number $i and $j are not orthonormal (inner product = $dot_val)",
                    ),
                )
            end
        end
    end
    return Ξ
end
function get_basis(
    M::ValidationManifold,
    p,
    B::Union{AbstractOrthonormalBasis,CachedBasis{𝔽,<:AbstractOrthonormalBasis{𝔽}}};
    kwargs...,
) where {𝔽}
    is_manifold_point(M, p, true; kwargs...)
    get_basis_invoke_types = Tuple{
        ValidationManifold,
        Any,
        Union{
            AbstractOrthogonalBasis,
            CachedBasis{𝔽,<:AbstractOrthogonalBasis{𝔽}},
        } where {𝔽},
    }
    Ξ = invoke(get_basis, get_basis_invoke_types, M, p, B; kwargs...)
    bvectors = get_vectors(M, p, Ξ)
    N = length(bvectors)
    for i in 1:N
        Xi_norm = norm(M, p, bvectors[i])
        if !isapprox(Xi_norm, 1)
            throw(ArgumentError("vector number $i is not normalized (norm = $Xi_norm)"))
        end
    end
    return Ξ
end
for BT in DISAMBIGUATION_BASIS_TYPES
    if BT <:
       Union{AbstractOrthonormalBasis,CachedBasis{𝔽,<:AbstractOrthonormalBasis} where 𝔽}
        CT = AbstractOrthonormalBasis
    elseif BT <:
           Union{AbstractOrthogonalBasis,CachedBasis{𝔽,<:AbstractOrthogonalBasis} where 𝔽}
        CT = AbstractOrthogonalBasis
    else
        CT = AbstractBasis
    end
    eval(quote
        @invoke_maker 3 $CT get_basis(M::ValidationManifold, p, B::$BT; kwargs...)
    end)
end

function get_coordinates(M::ValidationManifold, p, X, B::AbstractBasis; kwargs...)
    is_manifold_point(M, p, true; kwargs...)
    is_tangent_vector(M, p, X, true; kwargs...)
    return get_coordinates(M.manifold, p, X, B)
end
for BT in DISAMBIGUATION_BASIS_TYPES
    eval(
        quote
            @invoke_maker 4 AbstractBasis get_coordinates(
                M::ValidationManifold,
                p,
                X,
                B::$BT;
                kwargs...,
            )
        end,
    )
end

function get_coordinates!(M::ValidationManifold, Y, p, X, B::AbstractBasis; kwargs...)
    is_tangent_vector(M, p, X, true; kwargs...)
    get_coordinates!(M.manifold, Y, p, X, B)
    return Y
end
for BT in [DISAMBIGUATION_BASIS_TYPES..., DISAMBIGUATION_COTANGENT_BASIS_TYPES...]
    eval(
        quote
            @invoke_maker 5 AbstractBasis get_coordinates!(
                M::ValidationManifold,
                Y,
                p,
                X,
                B::$BT;
                kwargs...,
            )
        end,
    )
end

function get_vector(M::ValidationManifold, p, X, B::AbstractBasis; kwargs...)
    is_manifold_point(M, p, true; kwargs...)
    size(X) == (manifold_dimension(M),) || error("Incorrect size of coefficient vector X")
    Y = get_vector(M.manifold, p, X, B)
    size(Y) == representation_size(M) || error("Incorrect size of tangent vector Y")
    return Y
end
for BT in DISAMBIGUATION_BASIS_TYPES
    eval(
        quote
            @invoke_maker 4 AbstractBasis get_vector(
                M::ValidationManifold,
                p,
                X,
                B::$BT;
                kwargs...,
            )
        end,
    )
end

function get_vector!(M::ValidationManifold, Y, p, X, B::AbstractBasis; kwargs...)
    is_manifold_point(M, p, true; kwargs...)
    size(X) == (manifold_dimension(M),) || error("Incorrect size of coefficient vector X")
    get_vector!(M.manifold, Y, p, X, B)
    size(Y) == representation_size(M) || error("Incorrect size of tangent vector Y")
    return Y
end
for BT in [DISAMBIGUATION_BASIS_TYPES..., DISAMBIGUATION_COTANGENT_BASIS_TYPES...]
    eval(
        quote
            @invoke_maker 5 AbstractBasis get_vector!(
                M::ValidationManifold,
                Y,
                p,
                X,
                B::$BT;
                kwargs...,
            )
        end,
    )
end

injectivity_radius(M::ValidationManifold) = injectivity_radius(M.manifold)
function injectivity_radius(M::ValidationManifold, method::AbstractRetractionMethod)
    return injectivity_radius(M.manifold, method)
end
function injectivity_radius(M::ValidationManifold, p; kwargs...)
    is_manifold_point(M, p, true; kwargs...)
    return injectivity_radius(M.manifold, array_value(p))
end
function injectivity_radius(
    M::ValidationManifold,
    p,
    method::AbstractRetractionMethod;
    kwargs...,
)
    is_manifold_point(M, p, true; kwargs...)
    return injectivity_radius(M.manifold, array_value(p), method)
end
function injectivity_radius(M::ValidationManifold, method::ExponentialRetraction)
    return injectivity_radius(M.manifold, method)
end
function injectivity_radius(
    M::ValidationManifold,
    p,
    method::ExponentialRetraction;
    kwargs...,
)
    is_manifold_point(M, p, true; kwargs...)
    return injectivity_radius(M.manifold, array_value(p), method)
end

function inner(M::ValidationManifold, p, X, Y; kwargs...)
    is_manifold_point(M, p, true; kwargs...)
    is_tangent_vector(M, p, X, true; kwargs...)
    is_tangent_vector(M, p, Y, true; kwargs...)
    return inner(M.manifold, array_value(p), array_value(X), array_value(Y))
end

function isapprox(M::ValidationManifold, p, q; kwargs...)
    is_manifold_point(M, p, true; kwargs...)
    is_manifold_point(M, q, true; kwargs...)
    return isapprox(M.manifold, array_value(p), array_value(q); kwargs...)
end
function isapprox(M::ValidationManifold, p, X, Y; kwargs...)
    is_manifold_point(M, p, true; kwargs...)
    is_tangent_vector(M, p, X, true; kwargs...)
    is_tangent_vector(M, p, Y, true; kwargs...)
    return isapprox(M.manifold, array_value(p), array_value(X), array_value(Y); kwargs...)
end

function log(M::ValidationManifold, p, q; kwargs...)
    is_manifold_point(M, p, true; kwargs...)
    is_manifold_point(M, q, true; kwargs...)
    X = log(M.manifold, array_value(p), array_value(q))
    is_tangent_vector(M, p, X, true; kwargs...)
    return ValidationTVector(X)
end

function log!(M::ValidationManifold, X, p, q; kwargs...)
    is_manifold_point(M, p, true; kwargs...)
    is_manifold_point(M, q, true; kwargs...)
    log!(M.manifold, array_value(X), array_value(p), array_value(q))
    is_tangent_vector(M, p, X, true; kwargs...)
    return X
end

function mid_point(M::ValidationManifold, p1, p2; kwargs...)
    is_manifold_point(M, p1, true; kwargs...)
    is_manifold_point(M, p2, true; kwargs...)
    q = mid_point(M.manifold, array_value(p1), array_value(p2))
    is_manifold_point(M, q, true; kwargs...)
    return q
end

function mid_point!(M::ValidationManifold, q, p1, p2; kwargs...)
    is_manifold_point(M, p1, true; kwargs...)
    is_manifold_point(M, p2, true; kwargs...)
    mid_point!(M.manifold, array_value(q), array_value(p1), array_value(p2))
    is_manifold_point(M, q, true; kwargs...)
    return q
end

number_eltype(::Type{ValidationMPoint{V}}) where {V} = number_eltype(V)
number_eltype(p::ValidationMPoint) = number_eltype(p.value)
number_eltype(::Type{ValidationMVector{TType,V}}) where {TType,V} = number_eltype(V)
number_eltype(X::ValidationMVector) = number_eltype(X.value)

function project!(M::ValidationManifold, Y, p, X; kwargs...)
    is_manifold_point(M, p, true; kwargs...)
    project!(M.manifold, array_value(Y), array_value(p), array_value(X))
    is_tangent_vector(M, p, Y, true; kwargs...)
    return Y
end

similar(p::ValidationMPoint) = ValidationMPoint(similar(p.value))
similar(p::ValidationMPoint, ::Type{T}) where {T} = ValidationMPoint(similar(p.value, T))
function similar(X::ValidationMVector{TType}) where {TType}
    return ValidationMVector{TType}(similar(X.value))
end
function similar(X::ValidationMVector{TType}, ::Type{T}) where {TType,T}
    return ValidationMVector{TType}(similar(X.value, T))
end

function vector_transport_along!(
    M::ValidationManifold,
    Y,
    p,
    X,
    c::AbstractVector,
    m::AbstractVectorTransportMethod;
    kwargs...,
)
    is_tangent_vector(M, p, X, true; kwargs...)
    vector_transport_along!(
        M.manifold,
        array_value(Y),
        array_value(p),
        array_value(X),
        c,
        m,
    )
    is_tangent_vector(M, c[end], Y, true; kwargs...)
    return Y
end
for VT in VECTOR_TRANSPORT_DISAMBIGUATION
    eval(
        quote
            @invoke_maker 6 AbstractVectorTransportMethod vector_transport_along!(
                M::ValidationManifold,
                vto,
                x,
                v,
                c::AbstractVector,
                B::$VT,
            )
        end,
    )
end

function vector_transport_to!(
    M::ValidationManifold,
    Y,
    p,
    X,
    q,
    m::AbstractVectorTransportMethod;
    kwargs...,
)
    is_manifold_point(M, q, true; kwargs...)
    is_tangent_vector(M, p, X, true; kwargs...)
    vector_transport_to!(
        M.manifold,
        array_value(Y),
        array_value(p),
        array_value(X),
        array_value(q),
        m,
    )
    is_tangent_vector(M, q, Y, true; kwargs...)
    return Y
end

for T in [
    PoleLadderTransport,
    ProjectionTransport,
    ScaledVectorTransport,
    SchildsLadderTransport,
]
    @eval begin
        function vector_transport_to!(M::ValidationManifold, Y, p, X, q, m::$T; kwargs...)
            is_manifold_point(M, q, true; kwargs...)
            is_tangent_vector(M, p, X, true; kwargs...)
            vector_transport_to!(
                M.manifold,
                array_value(Y),
                array_value(p),
                array_value(X),
                array_value(q),
                m,
            )
            is_tangent_vector(M, q, Y, true; kwargs...)
            return Y
        end
    end
end

function zero_vector(M::ValidationManifold, p; kwargs...)
    is_manifold_point(M, p, true; kwargs...)
    w = zero_vector(M.manifold, array_value(p))
    is_tangent_vector(M, p, w, true; kwargs...)
    return w
end

function zero_vector!(M::ValidationManifold, X, p; kwargs...)
    is_manifold_point(M, p, true; kwargs...)
    zero_vector!(M.manifold, array_value(X), array_value(p); kwargs...)
    is_tangent_vector(M, p, X, true; kwargs...)
    return X
end<|MERGE_RESOLUTION|>--- conflicted
+++ resolved
@@ -25,41 +25,41 @@
 end
 
 """
-    ValidationMVector{TType<:VectorSpaceType} <: AbstractFibreVector{TType}
+    ValidationFibreVector{TType<:VectorSpaceType} <: AbstractFibreVector{TType}
 
 Represent a tangent vector to a point on an [`ValidationManifold`](@ref), i.e. on a manifold
 where data can be represented by arrays. The array is stored internally and semantically.
 This distinguished the value from [`ValidationMPoint`](@ref)s vectors of other types
 """
-struct ValidationMVector{TType<:VectorSpaceType,V} <: AbstractFibreVector{TType}
+struct ValidationFibreVector{TType<:VectorSpaceType,V} <: AbstractFibreVector{TType}
     value::V
 end
-function ValidationMVector{TType}(value::V) where {TType,V}
-    return ValidationMVector{TType,V}(value)
-end
-
-const ValidationTVector = ValidationMVector{TangentSpaceType}
-const ValidationCoTVector = ValidationMVector{CotangentSpaceType}
-
-
-function (+)(X::ValidationMVector{TType}, Y::ValidationMVector{TType}) where {TType}
-    return ValidationMVector{TType}(X.value + Y.value)
-end
-function (-)(X::ValidationMVector{TType}, Y::ValidationMVector{TType}) where {TType}
-    return ValidationMVector{TType}(X.value - Y.value)
-end
-(-)(X::ValidationMVector{TType}) where {TType} = ValidationMVector{TType}(-X.value)
-function (*)(a::Number, X::ValidationMVector{TType}) where {TType}
-    return ValidationMVector{TType}(a * X.value)
+function ValidationFibreVector{TType}(value::V) where {TType,V}
+    return ValidationFibreVector{TType,V}(value)
+end
+
+const ValidationTVector = ValidationFibreVector{TangentSpaceType}
+const ValidationCoTVector = ValidationFibreVector{CotangentSpaceType}
+
+
+function (+)(X::ValidationFibreVector{TType}, Y::ValidationFibreVector{TType}) where {TType}
+    return ValidationFibreVector{TType}(X.value + Y.value)
+end
+function (-)(X::ValidationFibreVector{TType}, Y::ValidationFibreVector{TType}) where {TType}
+    return ValidationFibreVector{TType}(X.value - Y.value)
+end
+(-)(X::ValidationFibreVector{TType}) where {TType} = ValidationFibreVector{TType}(-X.value)
+function (*)(a::Number, X::ValidationFibreVector{TType}) where {TType}
+    return ValidationFibreVector{TType}(a * X.value)
 end
 
 allocate(p::ValidationMPoint) = ValidationMPoint(allocate(p.value))
 allocate(p::ValidationMPoint, ::Type{T}) where {T} = ValidationMPoint(allocate(p.value, T))
-function allocate(X::ValidationMVector{TType}) where {TType}
-    return ValidationMVector{TType}(allocate(X.value))
-end
-function allocate(X::ValidationMVector{TType}, ::Type{T}) where {TType,T}
-    return ValidationMVector{TType}(allocate(X.value, T))
+function allocate(X::ValidationFibreVector{TType}) where {TType}
+    return ValidationFibreVector{TType}(allocate(X.value))
+end
+function allocate(X::ValidationFibreVector{TType}, ::Type{T}) where {TType,T}
+    return ValidationFibreVector{TType}(allocate(X.value, T))
 end
 
 """
@@ -71,7 +71,7 @@
 """
 array_value(p::AbstractArray) = p
 array_value(p::ValidationMPoint) = p.value
-array_value(X::ValidationMVector) = X.value
+array_value(X::ValidationFibreVector) = X.value
 
 function check_manifold_point(M::ValidationManifold, p; kwargs...)
     return check_manifold_point(M.manifold, array_value(p); kwargs...)
@@ -100,9 +100,17 @@
 function convert(::Type{ValidationMPoint{V}}, x::V) where {V<:AbstractArray}
     return ValidationMPoint{V}(x)
 end
-convert(::Type{V}, X::ValidationMVector{TType,V}) where {TType,V<:AbstractArray} = X.value
-function convert(::Type{ValidationMVector{TType,V}}, X::V) where {TType,V<:AbstractArray}
-    return ValidationMVector{TType,V}(X)
+function convert(
+    ::Type{V},
+    X::ValidationFibreVector{TType,V},
+) where {TType,V<:AbstractArray}
+    return X.value
+end
+function convert(
+    ::Type{ValidationFibreVector{TType,V}},
+    X::V,
+) where {TType,V<:AbstractArray}
+    return ValidationFibreVector{TType,V}(X)
 end
 
 function copyto!(M::ValidationManifold, q::ValidationMPoint, p::ValidationMPoint; kwargs...)
@@ -111,37 +119,17 @@
     is_manifold_point(M, q, true; kwargs...)
     return q
 end
-<<<<<<< HEAD
-function copyto!(p::ValidationMVector{TType}, q::ValidationMVector{TType}) where {TType}
-    copyto!(p.value, q.value)
-    return p
-end
-=======
 function copyto!(
     M::ValidationManifold,
-    Y::ValidationCoTVector,
+    Y::ValidationFibreVector{TType},
     p::ValidationMPoint,
-    X::ValidationCoTVector;
-    kwargs...,
-)
+    X::ValidationFibreVector{TType};
+    kwargs...,
+) where {TType}
     is_manifold_point(M, p, true; kwargs...)
     copyto!(M.manifold, Y.value, p.value, X.value)
     return p
 end
-function copyto!(
-    M::ValidationManifold,
-    Y::ValidationTVector,
-    p::ValidationMPoint,
-    X::ValidationTVector;
-    kwargs...,
-)
-    is_manifold_point(M, p, true; kwargs...)
-    is_tangent_vector(M, p, X, true; kwargs...)
-    copyto!(M.manifold, Y.value, p.value, X.value)
-    is_tangent_vector(M, p, Y, true; kwargs...)
-    return Y
-end
->>>>>>> 694b196b
 
 function distance(M::ValidationManifold, p, q; kwargs...)
     is_manifold_point(M, p, true; kwargs...)
@@ -419,8 +407,8 @@
 
 number_eltype(::Type{ValidationMPoint{V}}) where {V} = number_eltype(V)
 number_eltype(p::ValidationMPoint) = number_eltype(p.value)
-number_eltype(::Type{ValidationMVector{TType,V}}) where {TType,V} = number_eltype(V)
-number_eltype(X::ValidationMVector) = number_eltype(X.value)
+number_eltype(::Type{ValidationFibreVector{TType,V}}) where {TType,V} = number_eltype(V)
+number_eltype(X::ValidationFibreVector) = number_eltype(X.value)
 
 function project!(M::ValidationManifold, Y, p, X; kwargs...)
     is_manifold_point(M, p, true; kwargs...)
@@ -431,11 +419,11 @@
 
 similar(p::ValidationMPoint) = ValidationMPoint(similar(p.value))
 similar(p::ValidationMPoint, ::Type{T}) where {T} = ValidationMPoint(similar(p.value, T))
-function similar(X::ValidationMVector{TType}) where {TType}
-    return ValidationMVector{TType}(similar(X.value))
-end
-function similar(X::ValidationMVector{TType}, ::Type{T}) where {TType,T}
-    return ValidationMVector{TType}(similar(X.value, T))
+function similar(X::ValidationFibreVector{TType}) where {TType}
+    return ValidationFibreVector{TType}(similar(X.value))
+end
+function similar(X::ValidationFibreVector{TType}, ::Type{T}) where {TType,T}
+    return ValidationFibreVector{TType}(similar(X.value, T))
 end
 
 function vector_transport_along!(
