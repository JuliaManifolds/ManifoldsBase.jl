"""
    DefaultManifold <: AbstractManifold

This default manifold illustrates the main features of the interface and provides a skeleton
to build one's own manifold. It is a simplified/shortened variant of `Euclidean` from
`Manifolds.jl`.

This manifold further illustrates how to type your manifold points and tangent vectors. Note
that the interface does not require this, but it might be handy in debugging and educative
situations to verify correctness of involved variabes.
"""
struct DefaultManifold{T<:Tuple,𝔽} <: AbstractManifold{𝔽} end
function DefaultManifold(n::Vararg{Int,N}; field = ℝ) where {N}
    return DefaultManifold{Tuple{n...},field}()
end

function check_point(M::DefaultManifold, p; kwargs...)
    if size(p) != representation_size(M)
        return DomainError(
            size(p),
            "The point $(p) does not lie on $M, since its size is not $(representation_size(M)).",
        )
    end
    return nothing
end

function check_vector(M::DefaultManifold, p, X; kwargs...)
    if size(X) != representation_size(M)
        return DomainError(
            size(X),
            "The vector $(X) is not a tangent to a point on $M since its size does not match $(representation_size(M)).",
        )
    end
    return nothing
end

distance(::DefaultManifold, p, q) = norm(p - q)

embed!(::DefaultManifold, q, p) = copyto!(q, p)

embed!(::DefaultManifold, Y, p, X) = copyto!(Y, X)

exp!(::DefaultManifold, q, p, X) = (q .= p .+ X)

<<<<<<< HEAD
function get_basis(::DefaultManifold, p, B::DefaultOrthonormalBasis)
    return CachedBasis(B, [_euclidean_basis_vector(p, i) for i in eachindex(p)])
end
function get_basis(::DefaultManifold, p, B::DefaultOrthogonalBasis)
    return CachedBasis(B, [_euclidean_basis_vector(p, i) for i in eachindex(p)])
end
function get_basis(::DefaultManifold, p, B::DefaultBasis)
=======
function get_basis(
    ::DefaultManifold,
    p,
    B::DefaultOrthonormalBasis{𝔽,TangentSpaceType},
) where {𝔽}
    return CachedBasis(B, [_euclidean_basis_vector(p, i) for i in eachindex(p)])
end
function get_basis(
    ::DefaultManifold,
    p,
    B::DefaultOrthogonalBasis{𝔽,TangentSpaceType},
) where {𝔽}
    return CachedBasis(B, [_euclidean_basis_vector(p, i) for i in eachindex(p)])
end
function get_basis(::DefaultManifold, p, B::DefaultBasis{𝔽,TangentSpaceType}) where {𝔽}
>>>>>>> 477de724
    return CachedBasis(B, [_euclidean_basis_vector(p, i) for i in eachindex(p)])
end
function get_basis(M::DefaultManifold, p, B::DiagonalizingOrthonormalBasis)
    vecs = get_vectors(M, p, get_basis(M, p, DefaultOrthonormalBasis()))
    eigenvalues = zeros(real(eltype(p)), manifold_dimension(M))
    return CachedBasis(B, DiagonalizingBasisData(B.frame_direction, eigenvalues, vecs))
end

<<<<<<< HEAD
function get_coordinates!(M::DefaultManifold, Y, p, X, ::DefaultOrthonormalBasis)
=======
function get_coordinates!(
    M::DefaultManifold,
    Y,
    p,
    X,
    ::DefaultOrthonormalBasis{ℝ,TangentSpaceType},
)
>>>>>>> 477de724
    copyto!(Y, reshape(X, manifold_dimension(M)))
    return Y
end

<<<<<<< HEAD
function get_vector!(M::DefaultManifold, Y, p, X, ::DefaultOrthonormalBasis)
=======
function get_vector!(
    M::DefaultManifold,
    Y,
    p,
    X,
    ::DefaultOrthonormalBasis{ℝ,TangentSpaceType},
)
>>>>>>> 477de724
    copyto!(Y, reshape(X, representation_size(M)))
    return Y
end

injectivity_radius(::DefaultManifold) = Inf

@inline inner(::DefaultManifold, p, X, Y) = dot(X, Y)

log!(::DefaultManifold, Y, p, q) = (Y .= q .- p)

@generated function manifold_dimension(::DefaultManifold{T,𝔽}) where {T,𝔽}
    return *(T.parameters...) * real_dimension(𝔽)
end

number_system(::DefaultManifold{T,𝔽}) where {T,𝔽} = 𝔽

norm(::DefaultManifold, p, X) = norm(X)

project!(::DefaultManifold, q, p) = copyto!(q, p)
project!(::DefaultManifold, Y, p, X) = copyto!(Y, X)

@generated representation_size(::DefaultManifold{T}) where {T} = tuple(T.parameters...)

function Base.show(io::IO, ::DefaultManifold{N,𝔽}) where {N,𝔽}
    return print(io, "DefaultManifold($(join(N.parameters, ", ")); field = $(𝔽))")
end

function vector_transport_along!(
    ::DefaultManifold,
    Y,
    p,
    X,
    c::AbstractVector,
    ::AbstractVectorTransportMethod,
)
    return copyto!(Y, X)
end
for VT in VECTOR_TRANSPORT_DISAMBIGUATION
    eval(
        quote
            @invoke_maker 6 AbstractVectorTransportMethod vector_transport_along!(
                M::DefaultManifold,
                Y,
                p,
                X,
                c::AbstractVector,
                B::$VT,
            )
        end,
    )
end

function vector_transport_to!(::DefaultManifold, Y, p, X, q, ::ParallelTransport)
    return copyto!(Y, X)
end
function vector_transport_to!(M::DefaultManifold, Y, p, X, q, ::ProjectionTransport)
    return project!(M, Y, q, X)
end

zero_vector!(::DefaultManifold, Y, p) = fill!(Y, 0)<|MERGE_RESOLUTION|>--- conflicted
+++ resolved
@@ -42,15 +42,6 @@
 
 exp!(::DefaultManifold, q, p, X) = (q .= p .+ X)
 
-<<<<<<< HEAD
-function get_basis(::DefaultManifold, p, B::DefaultOrthonormalBasis)
-    return CachedBasis(B, [_euclidean_basis_vector(p, i) for i in eachindex(p)])
-end
-function get_basis(::DefaultManifold, p, B::DefaultOrthogonalBasis)
-    return CachedBasis(B, [_euclidean_basis_vector(p, i) for i in eachindex(p)])
-end
-function get_basis(::DefaultManifold, p, B::DefaultBasis)
-=======
 function get_basis(
     ::DefaultManifold,
     p,
@@ -66,7 +57,6 @@
     return CachedBasis(B, [_euclidean_basis_vector(p, i) for i in eachindex(p)])
 end
 function get_basis(::DefaultManifold, p, B::DefaultBasis{𝔽,TangentSpaceType}) where {𝔽}
->>>>>>> 477de724
     return CachedBasis(B, [_euclidean_basis_vector(p, i) for i in eachindex(p)])
 end
 function get_basis(M::DefaultManifold, p, B::DiagonalizingOrthonormalBasis)
@@ -75,9 +65,6 @@
     return CachedBasis(B, DiagonalizingBasisData(B.frame_direction, eigenvalues, vecs))
 end
 
-<<<<<<< HEAD
-function get_coordinates!(M::DefaultManifold, Y, p, X, ::DefaultOrthonormalBasis)
-=======
 function get_coordinates!(
     M::DefaultManifold,
     Y,
@@ -85,14 +72,10 @@
     X,
     ::DefaultOrthonormalBasis{ℝ,TangentSpaceType},
 )
->>>>>>> 477de724
     copyto!(Y, reshape(X, manifold_dimension(M)))
     return Y
 end
 
-<<<<<<< HEAD
-function get_vector!(M::DefaultManifold, Y, p, X, ::DefaultOrthonormalBasis)
-=======
 function get_vector!(
     M::DefaultManifold,
     Y,
@@ -100,7 +83,6 @@
     X,
     ::DefaultOrthonormalBasis{ℝ,TangentSpaceType},
 )
->>>>>>> 477de724
     copyto!(Y, reshape(X, representation_size(M)))
     return Y
 end
