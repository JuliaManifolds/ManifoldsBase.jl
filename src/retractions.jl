"""
    AbstractInverseRetractionMethod

Abstract type for methods for inverting a retraction (see [`inverse_retract`](@ref)).
"""
abstract type AbstractInverseRetractionMethod end

"""
    AbstractRetractionMethod

Abstract type for methods for [`retract`](@ref)ing a tangent vector to a manifold.
"""
abstract type AbstractRetractionMethod end

"""
    ApproximateInverseRetraction <: AbstractInverseRetractionMethod

An abstract type for representing approximate inverse retraction methods.

"""
abstract type ApproximateInverseRetraction <: AbstractInverseRetractionMethod end

"""
    ApproximateRetraction <: AbstractRetractionMethod

An abstract type for representing approximate retraction methods.
"""
abstract type ApproximateRetraction <: AbstractRetractionMethod end

@doc raw"""
    EmbeddedRetraction{T<:AbstractRetractionMethod} <: AbstractRetractionMethod

Compute a retraction by using the retraction of type `T` in the embedding and projecting the result.

# Constructor

    EmbeddedRetraction(r::AbstractRetractionMethod)

Generate the retraction with retraction `r` to use in the embedding.
"""
struct EmbeddedRetraction{T<:AbstractRetractionMethod} <: AbstractRetractionMethod
    retraction::T
end

"""
    ExponentialRetraction <: AbstractRetractionMethod

Retraction using the exponential map.
"""
struct ExponentialRetraction <: AbstractRetractionMethod end


@doc raw"""
    ODEExponentialRetraction{T<:AbstractRetractionMethod, B<:AbstractBasis} <: AbstractRetractionMethod

Approximate the exponential map on the manifold by evaluating the ODE descripting the geodesic at 1,
assuming the default connection of the given manifold by solving the ordinary differential
equation

```math
\frac{d^2}{dt^2} p^k + Γ^k_{ij} \frac{d}{dt} p_i \frac{d}{dt} p_j = 0,
```

where ``Γ^k_{ij}`` are the Christoffel symbols of the second kind, and
the Einstein summation convention is assumed.

# Constructor

    ODEExponentialRetraction(
        r::AbstractRetractionMethod,
        b::AbstractBasis=DefaultOrthogonalBasis(),
    )

Generate the retraction with a retraction to use internally (for some approaches)
and a basis for the tangent space(s).
"""
struct ODEExponentialRetraction{T<:AbstractRetractionMethod,B<:AbstractBasis} <:
       AbstractRetractionMethod
    retraction::T
    basis::B
end
function ODEExponentialRetraction(r::T) where {T<:AbstractRetractionMethod}
    return ODEExponentialRetraction(r, DefaultOrthonormalBasis())
end
function ODEExponentialRetraction(::T, b::CachedBasis) where {T<:AbstractRetractionMethod}
    return throw(
        DomainError(
            b,
            "Cached Bases are currently not supported, since the basis has to be implemented in a surrounding of the start point as well.",
        ),
    )
end
function ODEExponentialRetraction(r::ExponentialRetraction, ::AbstractBasis)
    return throw(
        DomainError(
            r,
            "You can not use the exponential map as an inner method to solve the ode for the exponential map.",
        ),
    )
end
function ODEExponentialRetraction(r::ExponentialRetraction, ::CachedBasis)
    return throw(
        DomainError(
            r,
            "Neither the exponential map nor a Cached Basis can be used with this retraction type.",
        ),
    )
end

"""
    PolarRetraction <: AbstractRetractionMethod

Retractions that are based on singular value decompositions of the matrix / matrices
for point and tangent vectors.

!!! note "Technical Note"
    Though you would call e.g. [`retract`](@ref)`(M, p, X, PolarRetraction())`,
    to implement a polar retraction, define [`retract_polar!`](@ref)`(M, q, p, X, t)`
    for your manifold `M`.
"""
struct PolarRetraction <: AbstractRetractionMethod end

"""
    ProjectionRetraction <: AbstractRetractionMethod

Retractions that are based on projection and usually addition in the embedding.

!!! note "Technical Note"
    Though you would call e.g. [`retract`](@ref)`(M, p, X, ProjectionRetraction())`,
    to implement a projection retraction, define [`retract_project!`](@ref)`(M, q, p, X, t)` for your manifold `M`.
"""
struct ProjectionRetraction <: AbstractRetractionMethod end

"""
    QRRetraction <: AbstractRetractionMethod

Retractions that are based on a QR decomposition of the
matrix / matrices for point and tangent vector on a [`AbstractManifold`](@ref)

!!! note "Technical Note"
    Though you would call e.g. [`retract`](@ref)`(M, p, X, QRRetraction())`,
    to implement a QR retraction, define [`retract_qr!`](@ref)`(M, q, p, X, t)` for your manifold `M`.
"""
struct QRRetraction <: AbstractRetractionMethod end

"""
    RetractionWithKeywords{R<:AbstractRetractionMethod,K} <: AbstractRetractionMethod

Since retractions might have keywords, this type is a way to set them as an own type to be
used as a specific retraction.
Another reason for this type is that we dispatch on the retraction first and only the
last layer would be implemented with keywords, so this way they can be passed down.

## Fields

* `retraction` the retraction that is decorated with keywords
* `kwargs` the keyword arguments

Note that you can nest this type. Then the most outer specification of a keyword is used.

## Constructor

    RetractionWithKeywords(m::T; kwargs...) where {T <: AbstractRetractionMethod}

Specify the subtype `T <: `[`AbstractRetractionMethod`](@ref) to have keywords `kwargs...`.
"""
struct RetractionWithKeywords{T<:AbstractRetractionMethod,K} <: AbstractRetractionMethod
    retraction::T
    kwargs::K
end
function RetractionWithKeywords(m::T; kwargs...) where {T<:AbstractRetractionMethod}
    return RetractionWithKeywords{T,typeof(kwargs)}(m, kwargs)
end

@doc raw"""
    struct SasakiRetraction <: AbstractRetractionMethod end

Exponential map on [`TangentBundle`](https://juliamanifolds.github.io/Manifolds.jl/stable/manifolds/vector_bundle.html#Manifolds.TangentBundle) computed via Euler integration as described
in [MuralidharanFletcher:2012](@cite). The system of equations for ``\gamma : ℝ \to T\mathcal M`` such that
``\gamma(1) = \exp_{p,X}(X_M, X_F)`` and ``\gamma(0)=(p, X)`` reads

```math
\dot{\gamma}(t) = (\dot{p}(t), \dot{X}(t)) = (R(X(t), \dot{X}(t))\dot{p}(t), 0)
```

where ``R`` is the Riemann curvature tensor (see [`riemann_tensor`](@ref)).

# Constructor

    SasakiRetraction(L::Int)

In this constructor `L` is the number of integration steps.
"""
struct SasakiRetraction <: AbstractRetractionMethod
    L::Int
end

"""
    SoftmaxRetraction <: AbstractRetractionMethod

Describes a retraction that is based on the softmax function.

!!! note "Technical Note"
    Though you would call e.g. [`retract`](@ref)`(M, p, X, SoftmaxRetraction())`,
    to implement a softmax retraction, define [`retract_softmax!`](@ref)`(M, q, p, X, t)` for your manifold `M`.
"""
struct SoftmaxRetraction <: AbstractRetractionMethod end


@doc raw"""
    PadeRetraction{m} <: AbstractRetractionMethod

A retraction based on the Padé approximation of order ``m``

# Constructor
    PadeRetraction(m::Int)

!!! note "Technical Note"
    Though you would call e.g. [`retract`](@ref)`(M, p, X, PadeRetraction(m))`,
    to implement a Padé retraction, define [`retract_pade!`](@ref)`(M, q, p, X, t, m)` for your manifold `M`.
"""
struct PadeRetraction{m} <: AbstractRetractionMethod end

function PadeRetraction(m::Int)
    (m < 1) && error(
        "The Padé based retraction is only available for positive orders, not for order $m.",
    )
    return PadeRetraction{m}()
end
@doc raw"""
    CayleyRetraction <: AbstractRetractionMethod

A retraction based on the Cayley transform, which is realized by using the
[`PadeRetraction`](@ref)`{1}`.

!!! note "Technical Note"
    Though you would call e.g. [`retract`](@ref)`(M, p, X, CayleyRetraction())`,
    to implement a caley retraction, define [`retract_cayley!`](@ref)`(M, q, p, X, t)` for your manifold `M`.
    By default both these functions fall back to calling a [`PadeRetraction`](@ref)`(1)`.
"""
const CayleyRetraction = PadeRetraction{1}

@doc raw"""
   EmbeddedInverseRetraction{T<:AbstractInverseRetractionMethod} <: AbstractInverseRetractionMethod

Compute an inverse retraction by using the inverse retraction of type `T` in the embedding and projecting the result

# Constructor

    EmbeddedInverseRetraction(r::AbstractInverseRetractionMethod)

Generate the inverse retraction with inverse retraction `r` to use in the embedding.
"""
struct EmbeddedInverseRetraction{T<:AbstractInverseRetractionMethod} <:
       AbstractInverseRetractionMethod
    inverse_retraction::T
end


"""
    LogarithmicInverseRetraction <: AbstractInverseRetractionMethod

Inverse retraction using the [`log`](@ref)arithmic map.
"""
struct LogarithmicInverseRetraction <: AbstractInverseRetractionMethod end


@doc raw"""
    PadeInverseRetraction{m} <: AbstractInverseRetractionMethod

An inverse retraction based on the Padé approximation of order ``m`` for the retraction.

!!! note "Technical Note"
    Though you would call e.g. [`inverse_retract`](@ref)`(M, p, q, PadeInverseRetraction(m))`,
    to implement an inverse Padé retraction, define [`inverse_retract_pade!`](@ref)`(M, X, p, q, m)` for your manifold `M`.
"""
struct PadeInverseRetraction{m} <: AbstractInverseRetractionMethod end

function PadeInverseRetraction(m::Int)
    (m < 1) && error(
        "The Padé based inverse retraction is only available for positive orders, not for order $m.",
    )
    return PadeInverseRetraction{m}()
end
@doc raw"""
    CayleyInverseRetraction <: AbstractInverseRetractionMethod

A retraction based on the Cayley transform, which is realized by using the
[`PadeRetraction`](@ref)`{1}`.

!!! note "Technical Note"
    Though you would call e.g. [`inverse_retract`](@ref)`(M, p, q, CayleyInverseRetraction())`,
    to implement an inverse caley retraction, define [`inverse_retract_cayley!`](@ref)`(M, X, p, q)` for your manifold `M`.
    By default both these functions fall back to calling a [`PadeInverseRetraction`](@ref)`(1)`.
"""
const CayleyInverseRetraction = PadeInverseRetraction{1}

"""
    PolarInverseRetraction <: AbstractInverseRetractionMethod

Inverse retractions that are based on a singular value decomposition of the
matrix / matrices for point and tangent vector on a [`AbstractManifold`](@ref)

!!! note "Technical Note"
    Though you would call e.g. [`inverse_retract`](@ref)`(M, p, q, PolarInverseRetraction())`,
    to implement an inverse polar retraction, define [`inverse_retract_polar!`](@ref)`(M, X, p, q)` for your manifold `M`.
"""
struct PolarInverseRetraction <: AbstractInverseRetractionMethod end

"""
    ProjectionInverseRetraction <: AbstractInverseRetractionMethod

Inverse retractions that are based on a projection (or its inversion).

!!! note "Technical Note"
    Though you would call e.g. [`inverse_retract`](@ref)`(M, p, q, ProjectionInverseRetraction())`,
    to implement an inverse projection retraction, define [`inverse_retract_project!`](@ref)`(M, X, p, q)` for your manifold `M`.
"""
struct ProjectionInverseRetraction <: AbstractInverseRetractionMethod end

"""
    QRInverseRetraction <: AbstractInverseRetractionMethod

Inverse retractions that are based on a QR decomposition of the
matrix / matrices for point and tangent vector on a [`AbstractManifold`](@ref)

!!! note "Technical Note"
    Though you would call e.g. [`inverse_retract`](@ref)`(M, p, q, QRInverseRetraction())`,
    to implement an inverse QR retraction, define [`inverse_retract_qr!`](@ref)`(M, X, p, q)` for your manifold `M`.
"""
struct QRInverseRetraction <: AbstractInverseRetractionMethod end

"""
    NLSolveInverseRetraction{T<:AbstractRetractionMethod,TV,TK} <:
        ApproximateInverseRetraction

An inverse retraction method for approximating the inverse of a retraction using `NLsolve`.

# Constructor

    NLSolveInverseRetraction(
        method::AbstractRetractionMethod[, X0];
        project_tangent=false,
        project_point=false,
        nlsolve_kwargs...,
    )

Constructs an approximate inverse retraction for the retraction `method` with initial guess
`X0`, defaulting to the zero vector. If `project_tangent` is `true`, then the tangent
vector is projected before the retraction using `project`. If `project_point` is `true`,
then the resulting point is projected after the retraction. `nlsolve_kwargs` are keyword
arguments passed to `NLsolve.nlsolve`.
"""
struct NLSolveInverseRetraction{TR<:AbstractRetractionMethod,TV,TK} <:
       ApproximateInverseRetraction
    retraction::TR
    X0::TV
    project_tangent::Bool
    project_point::Bool
    nlsolve_kwargs::TK
    function NLSolveInverseRetraction(m, X0, project_point, project_tangent, nlsolve_kwargs)
        return new{typeof(m),typeof(X0),typeof(nlsolve_kwargs)}(
            m,
            X0,
            project_point,
            project_tangent,
            nlsolve_kwargs,
        )
    end
end
function NLSolveInverseRetraction(
    m,
    X0 = nothing;
    project_tangent::Bool = false,
    project_point::Bool = false,
    nlsolve_kwargs...,
)
    return NLSolveInverseRetraction(m, X0, project_point, project_tangent, nlsolve_kwargs)
end


"""
    InverseRetractionWithKeywords{R<:AbstractRetractionMethod,K} <: AbstractInverseRetractionMethod

Since inverse retractions might have keywords, this type is a way to set them as an own type to be
used as a specific inverse retraction.
Another reason for this type is that we dispatch on the inverse retraction first and only the
last layer would be implemented with keywords, so this way they can be passed down.

## Fields

* `inverse_retraction` the inverse retraction that is decorated with keywords
* `kwargs` the keyword arguments

Note that you can nest this type. Then the most outer specification of a keyword is used.

## Constructor

    InverseRetractionWithKeywords(m::T; kwargs...) where {T <: AbstractInverseRetractionMethod}

Specify the subtype `T <: `[`AbstractInverseRetractionMethod`](@ref) to have keywords `kwargs...`.
"""
struct InverseRetractionWithKeywords{T<:AbstractInverseRetractionMethod,K} <:
       AbstractInverseRetractionMethod
    inverse_retraction::T
    kwargs::K
end
function InverseRetractionWithKeywords(
    m::T;
    kwargs...,
) where {T<:AbstractInverseRetractionMethod}
    return InverseRetractionWithKeywords{T,typeof(kwargs)}(m, kwargs)
end

"""
    SoftmaxInverseRetraction <: AbstractInverseRetractionMethod

Describes an inverse retraction that is based on the softmax function.

!!! note "Technical Note"
    Though you would call e.g. [`inverse_retract`](@ref)`(M, p, q, SoftmaxInverseRetraction())`,
    to implement an inverse softmax retraction, define [`inverse_retract_softmax!`](@ref)`(M, X, p, q)` for your manifold `M`.
"""
struct SoftmaxInverseRetraction <: AbstractInverseRetractionMethod end

"""
    default_inverse_retraction_method(M::AbstractManifold)
    default_inverse_retraction_method(M::AbstractManifold, ::Type{T}) where {T}

The [`AbstractInverseRetractionMethod`](@ref) that is used when calling
[`inverse_retract`](@ref) without specifying the inverse retraction method.
By default, this is the [`LogarithmicInverseRetraction`](@ref).

This method can also be specified more precisely with a point type `T`, for the case
that on a `M` there are two different representations of points, which provide
different inverse retraction methods.
"""
default_inverse_retraction_method(::AbstractManifold) = LogarithmicInverseRetraction()
function default_inverse_retraction_method(M::AbstractManifold, ::Type{T}) where {T}
    return default_inverse_retraction_method(M)
end

"""
    default_retraction_method(M::AbstractManifold)
    default_retraction_method(M::AbstractManifold, ::Type{T}) where {T}

The [`AbstractRetractionMethod`](@ref) that is used when calling [`retract`](@ref) without
specifying the retraction method. By default, this is the [`ExponentialRetraction`](@ref).

This method can also be specified more precisely with a point type `T`, for the case
that on a `M` there are two different representations of points, which provide
different retraction methods.
"""
default_retraction_method(::AbstractManifold) = ExponentialRetraction()
function default_retraction_method(M::AbstractManifold, ::Type{T}) where {T}
    return default_retraction_method(M)
end

"""
    inverse_retract(M::AbstractManifold, p, q)
    inverse_retract(M::AbstractManifold, p, q, method::AbstractInverseRetractionMethod

Compute the inverse retraction, a cheaper, approximate version of the
[`log`](@ref)arithmic map), of points `p` and `q` on the [`AbstractManifold`](@ref) `M`.

Inverse retraction method can be specified by the last argument, defaulting to
[`default_inverse_retraction_method`](@ref)`(M)`.
For available inverse retractions on certain manifolds see the documentation on the
corresponding manifold.

See also [`retract`](@ref).
"""
function inverse_retract(
    M::AbstractManifold,
    p,
    q,
    m::AbstractInverseRetractionMethod = default_inverse_retraction_method(M, typeof(p)),
)
    X = allocate_result(M, inverse_retract, p, q)
    return inverse_retract!(M, X, p, q, m)
end

"""
    inverse_retract!(M::AbstractManifold, X, p, q[, method::AbstractInverseRetractionMethod])

Compute the inverse retraction, a cheaper, approximate version of the
[`log`](@ref)arithmic map), of points `p` and `q` on the [`AbstractManifold`](@ref) `M`.
Result is saved to `X`.

Inverse retraction method can be specified by the last argument, defaulting to
[`default_inverse_retraction_method`](@ref)`(M)`. See the documentation of respective manifolds for
available methods.

See also [`retract!`](@ref).
"""
function inverse_retract!(
    M::AbstractManifold,
    X,
    p,
    q,
    m::AbstractInverseRetractionMethod = default_inverse_retraction_method(M, typeof(p)),
)
    return _inverse_retract!(M, X, p, q, m)
end
function _inverse_retract!(
    M::AbstractManifold,
    X,
    p,
    q,
    ::LogarithmicInverseRetraction;
    kwargs...,
)
    return log!(M, X, p, q; kwargs...)
end

#
# dispatch to lower level
function _inverse_retract!(
    M::AbstractManifold,
    X,
    p,
    q,
    ::CayleyInverseRetraction;
    kwargs...,
)
    return inverse_retract_cayley!(M, X, p, q; kwargs...)
end
function _inverse_retract!(
    M::AbstractManifold,
    X,
    p,
    q,
    m::EmbeddedInverseRetraction;
    kwargs...,
)
    return inverse_retract_embedded!(M, X, p, q, m.inverse_retraction; kwargs...)
end
function _inverse_retract!(
    M::AbstractManifold,
    X,
    p,
    q,
    m::NLSolveInverseRetraction;
    kwargs...,
)
    return inverse_retract_nlsolve!(M, X, p, q, m; kwargs...)
end
function _inverse_retract!(
    M::AbstractManifold,
    X,
    p,
    q,
    m::PadeInverseRetraction;
    kwargs...,
)
    return inverse_retract_pade!(M, X, p, q, m; kwargs...)
end
function _inverse_retract!(
    M::AbstractManifold,
    X,
    p,
    q,
    ::PolarInverseRetraction;
    kwargs...,
)
    return inverse_retract_polar!(M, X, p, q; kwargs...)
end
function _inverse_retract!(
    M::AbstractManifold,
    X,
    p,
    q,
    ::ProjectionInverseRetraction;
    kwargs...,
)
    return inverse_retract_project!(M, X, p, q; kwargs...)
end
function _inverse_retract!(M::AbstractManifold, X, p, q, ::QRInverseRetraction; kwargs...)
    return inverse_retract_qr!(M, X, p, q; kwargs...)
end
function _inverse_retract!(
    M::AbstractManifold,
    X,
    p,
    q,
    m::InverseRetractionWithKeywords;
    kwargs...,
)
    return _inverse_retract!(M, X, p, q, m.inverse_retraction; kwargs..., m.kwargs...)
end
function _inverse_retract!(
    M::AbstractManifold,
    X,
    p,
    q,
    ::SoftmaxInverseRetraction;
    kwargs...,
)
    return inverse_retract_softmax!(M, X, p, q; kwargs...)
end
"""
    inverse_retract_embedded!(M::AbstractManifold, X, p, q, m::AbstractInverseRetractionMethod)

Compute the in-place variant of the [`EmbeddedInverseRetraction`](@ref) using
the [`AbstractInverseRetractionMethod`](@ref) `m` in the embedding (see [`get_embedding`](@ref))
and projecting the result back.
"""
function inverse_retract_embedded!(
    M::AbstractManifold,
    X,
    p,
    q,
    m::AbstractInverseRetractionMethod,
)
    return project!(
        M,
        X,
        p,
        inverse_retract(
            get_embedding(M),
            embed(get_embedding(M), p),
            embed(get_embedding(M), q),
            m,
        ),
    )
end

"""
    inverse_retract_cayley!(M::AbstractManifold, X, p, q)

Compute the in-place variant of the [`CayleyInverseRetraction`](@ref),
which by default calls the first order [`PadeInverseRetraction`§(@ref).
"""
function inverse_retract_cayley!(M::AbstractManifold, X, p, q; kwargs...)
    return inverse_retract_pade!(M, X, p, q, 1; kwargs...)
end

"""
    inverse_retract_pade!(M::AbstractManifold, p, q, n)

Compute the in-place variant of the [`PadeInverseRetraction`](@ref)`(n)`,
"""
inverse_retract_pade!(M::AbstractManifold, p, q, n)

function inverse_retract_pade! end

"""
    inverse_retract_qr!(M::AbstractManifold, X, p, q)

Compute the in-place variant of the [`QRInverseRetraction`](@ref).
"""
inverse_retract_qr!(M::AbstractManifold, X, p, q)

function inverse_retract_qr! end

"""
    inverse_retract_project!(M::AbstractManifold, X, p, q)

Compute the in-place variant of the [`ProjectionInverseRetraction`](@ref).
"""
inverse_retract_project!(M::AbstractManifold, X, p, q)

function inverse_retract_project! end

"""
    inverse_retract_polar!(M::AbstractManifold, X, p, q)

Compute the in-place variant of the [`PolarInverseRetraction`](@ref).
"""
inverse_retract_polar!(M::AbstractManifold, X, p, q)

function inverse_retract_polar! end

"""
    inverse_retract_nlsolve!(M::AbstractManifold, X, p, q, m::NLSolveInverseRetraction)

Compute the in-place variant of the [`NLSolveInverseRetraction`](@ref) `m`.
"""
inverse_retract_nlsolve!(M::AbstractManifold, X, p, q, m::NLSolveInverseRetraction)

function inverse_retract_nlsolve! end

"""
    inverse_retract_softmax!(M::AbstractManifold, X, p, q)

Compute the in-place variant of the [`SoftmaxInverseRetraction`](@ref).
"""
inverse_retract_softmax!(M::AbstractManifold, X, p, q)

function inverse_retract_softmax! end

@doc raw"""
    retract(M::AbstractManifold, p, X, method::AbstractRetractionMethod=default_retraction_method(M, typeof(p)))
    retract(M::AbstractManifold, p, X, t::Number=1, method::AbstractRetractionMethod=default_retraction_method(M, typeof(p)))

Compute a retraction, a cheaper, approximate version of the [`exp`](@ref)onential map,
from `p` into direction `X`, scaled by `t`, on the [`AbstractManifold`](@ref) `M`.

A retraction ``\operatorname{retr}_p: T_p\mathcal M → \mathcal M`` is a smooth map that fulfils

1. ``\operatorname{retr}_p(0) = p``
2. ``D\operatorname{retr}_p(0): T_p\mathcal M \to T_p\mathcal M`` is the identity map,
i.e. ``D\operatorname{retr}_p(0)[X]=X`` holds for all ``X\in T_p\mathcal M``,

where ``D\operatorname{retr}_p`` denotes the differential of the retraction

The retraction is called of second order if for all ``X`` the curves ``c(t) = R_p(tX)``
have a zero acceleration at ``t=0``, i.e. ``c''(0) = 0``.

Retraction method can be specified by the last argument, defaulting to
[`default_retraction_method`](@ref)`(M)`. For further available retractions see the documentation of respective manifolds.

Locally, the retraction is invertible. For the inverse operation, see [`inverse_retract`](@ref).
"""
function retract(
    M::AbstractManifold,
    p,
    X,
    m::AbstractRetractionMethod = default_retraction_method(M, typeof(p)),
)
    q = allocate_result(M, retract, p, X)
    return retract!(M, q, p, X, m)
end
function retract(
    M::AbstractManifold,
    p,
    X,
    t::Number,
    m::AbstractRetractionMethod = default_retraction_method(M, typeof(p)),
)
    q = allocate_result(M, retract, p, X)
    return retract!(M, q, p, X, t, m)
end

"""
    retract!(M::AbstractManifold, q, p, X)
    retract!(M::AbstractManifold, q, p, X, t::Real=1)
    retract!(M::AbstractManifold, q, p, X, method::AbstractRetractionMethod)
    retract!(M::AbstractManifold, q, p, X, t::Real=1, method::AbstractRetractionMethod)

Compute a retraction, a cheaper, approximate version of the [`exp`](@ref)onential map,
from `p` into direction `X`, scaled by `t`, on the [`AbstractManifold`](@ref) manifold `M`.
Result is saved to `q`.

Retraction method can be specified by the last argument, defaulting to
[`default_retraction_method`](@ref)`(M)`. See the documentation of respective manifolds for available
methods.

See [`retract`](@ref) for more details.
"""
function retract!(
    M::AbstractManifold,
    q,
    p,
    X,
    t::Number,
    m::AbstractRetractionMethod = default_retraction_method(M, typeof(p)),
)
    return _retract!(M, q, p, X, t, m)
end
function retract!(
    M::AbstractManifold,
    q,
    p,
    X,
    method::AbstractRetractionMethod = default_retraction_method(M, typeof(p)),
)
    return retract!(M, q, p, X, one(number_eltype(X)), method)
end
# dispatch to lower level
function _retract!(M::AbstractManifold, q, p, X, t, ::CayleyRetraction; kwargs...)
    return retract_cayley!(M, q, p, X, t; kwargs...)
end
function _retract!(M::AbstractManifold, q, p, X, t, m::EmbeddedRetraction; kwargs...)
    return retract_embedded!(M, q, p, X, t, m.retraction; kwargs...)
end
function _retract!(M::AbstractManifold, q, p, X, t, ::ExponentialRetraction; kwargs...)
    return exp!(M, q, p, X, t; kwargs...)
end
function _retract!(M::AbstractManifold, q, p, X, t, m::ODEExponentialRetraction; kwargs...)
    return retract_exp_ode!(M, q, p, X, t, m.retraction, m.basis; kwargs...)
end
function _retract!(M::AbstractManifold, q, p, X, t, ::PolarRetraction; kwargs...)
    return retract_polar!(M, q, p, X, t; kwargs...)
end
function _retract!(M::AbstractManifold, q, p, X, t, ::ProjectionRetraction; kwargs...)
    return retract_project!(M, q, p, X, t; kwargs...)
end
function _retract!(M::AbstractManifold, q, p, X, t, ::QRRetraction; kwargs...)
    return retract_qr!(M, q, p, X, t; kwargs...)
end
<<<<<<< HEAD
function _retract!(M::AbstractManifold, q, p, X, t, ::SoftmaxRetraction; kwargs...)
=======
function _retract!(M::AbstractManifold, q, p, X, t::Number, m::SasakiRetraction)
    return retract_sasaki!(M, q, p, X, t, m)
end
function _retract!(M::AbstractManifold, q, p, X, t::Number, ::SoftmaxRetraction; kwargs...)
>>>>>>> 5e7f6ae7
    return retract_softmax!(M, q, p, X, t; kwargs...)
end
function _retract!(M::AbstractManifold, q, p, X, t, m::PadeRetraction; kwargs...)
    return retract_pade!(M, q, p, X, t, m; kwargs...)
end
function _retract!(M::AbstractManifold, q, p, X, t, m::RetractionWithKeywords; kwargs...)
    return _retract!(M, q, p, X, t, m.retraction; kwargs..., m.kwargs...)
end

"""
    retract_embedded!(M::AbstractManifold, q, p, X, t, m::AbstractRetractionMethod)

Compute the in-place variant of the [`EmbeddedRetraction`](@ref) using
the [`AbstractRetractionMethod`](@ref) `m` in the embedding (see [`get_embedding`](@ref))
and projecting the result back.
"""
function retract_embedded!(
    M::AbstractManifold,
    q,
    p,
    X,
    t,
    m::AbstractRetractionMethod;
    kwargs...,
)
    return project!(
        M,
        q,
        retract(
            get_embedding(M),
            embed(get_embedding(M), p),
            embed(get_embedding(M), p, X),
            t,
            m;
            kwargs...,
        ),
    )
end

"""
    retract_cayley!(M::AbstractManifold, q, p, X, t)

Compute the in-place variant of the [`CayleyRetraction`](@ref),
which by default falls back to calling the first order [`PadeRetraction`](@ref).
"""
function retract_cayley!(M::AbstractManifold, q, p, X, t; kwargs...)
    return retract_pade!(M, q, p, X, t, PadeRetraction(1); kwargs...)
end

"""
    retract_exp_ode!(M::AbstractManifold, q, p, X, t, m::AbstractRetractionMethod, B::AbstractBasis)

Compute the in-place variant of the [`ODEExponentialRetraction`](@ref)`(m, B)`.
"""
function retract_exp_ode!(
    M::AbstractManifold,
    q,
    p,
    X,
    t,
    m::AbstractRetractionMethod,
    B::AbstractBasis,
)
    return retract_exp_ode!(
        M::AbstractManifold,
        q,
        p,
        t * X,
        m::AbstractRetractionMethod,
        B::AbstractBasis,
    )
end

"""
    retract_pade!(M::AbstractManifold, q, p, X, t, m::PadeRetraction)

Compute the in-place variant of the [`PadeRetraction`](@ref) `m`.
"""
<<<<<<< HEAD
function retract_pade!(M::AbstractManifold, q, p, X, t, m::PadeRetraction)
    return retract_pade!(M, q, p, t * X)
end
=======
retract_pade!(M::AbstractManifold, q, p, X, t::Number, m::PadeRetraction)

function retract_pade! end

"""
    retract_project!(M::AbstractManifold, q, p, X, t::Number)

Compute the in-place variant of the [`ProjectionRetraction`](@ref).
"""
retract_project!(M::AbstractManifold, q, p, X, t::Number)

function retract_project! end

"""
    retract_polar!(M::AbstractManifold, q, p, X, t::Number)

Compute the in-place variant of the [`PolarRetraction`](@ref).
"""
retract_polar!(M::AbstractManifold, q, p, X, t::Number)

function retract_polar! end

"""
    retract_qr!(M::AbstractManifold, q, p, X, t::Number)

Compute the in-place variant of the [`QRRetraction`](@ref).
"""
retract_qr!(M::AbstractManifold, q, p, X, t::Number)

function retract_qr! end

"""
    retract_softmax!(M::AbstractManifold, q, p, X, t::Number)

Compute the in-place variant of the [`SoftmaxRetraction`](@ref).
"""
retract_softmax!(M::AbstractManifold, q, p, X, t::Number)

function retract_softmax! end

"""
    retract_sasaki!(M::AbstractManifold, q, p, X, t::Number, m::SasakiRetraction)

Compute the in-place variant of the [`SasakiRetraction`](@ref) `m`.
"""
retract_sasaki!(M::AbstractManifold, q, p, X, t::Number, m::SasakiRetraction)

function retract_sasaki! end

@doc raw"""
    retract(M::AbstractManifold, p, X, method::AbstractRetractionMethod=default_retraction_method(M, typeof(p)))
    retract(M::AbstractManifold, p, X, t::Number=1, method::AbstractRetractionMethod=default_retraction_method(M, typeof(p)))

Compute a retraction, a cheaper, approximate version of the [`exp`](@ref)onential map,
from `p` into direction `X`, scaled by `t`, on the [`AbstractManifold`](@ref) `M`.

A retraction ``\operatorname{retr}_p: T_p\mathcal M → \mathcal M`` is a smooth map that fulfils

1. ``\operatorname{retr}_p(0) = p``
2. ``D\operatorname{retr}_p(0): T_p\mathcal M \to T_p\mathcal M`` is the identity map,
i.e. ``D\operatorname{retr}_p(0)[X]=X`` holds for all ``X\in T_p\mathcal M``,

where ``D\operatorname{retr}_p`` denotes the differential of the retraction

The retraction is called of second order if for all ``X`` the curves ``c(t) = R_p(tX)``
have a zero acceleration at ``t=0``, i.e. ``c''(0) = 0``.

Retraction method can be specified by the last argument, defaulting to
[`default_retraction_method`](@ref)`(M)`. For further available retractions see the documentation of respective manifolds.

Locally, the retraction is invertible. For the inverse operation, see [`inverse_retract`](@ref).
"""
function retract(
    M::AbstractManifold,
    p,
    X,
    m::AbstractRetractionMethod = default_retraction_method(M, typeof(p)),
)
    return retract(M, p, X, one(number_eltype(X)), m)
end
function retract(
    M::AbstractManifold,
    p,
    X,
    t::Number,
    m::AbstractRetractionMethod = default_retraction_method(M, typeof(p)),
)
    return _retract(M, p, X, t, m)
end
function _retract(M::AbstractManifold, p, X, t::Number, m::EmbeddedRetraction; kwargs...)
    return retract_embedded(M, p, X, t, m.retraction; kwargs...)
end
function _retract(M::AbstractManifold, p, X, t::Number, ::ExponentialRetraction; kwargs...)
    return exp(M, p, X, t)
end
function _retract(
    M::AbstractManifold,
    p,
    X,
    t::Number,
    m::ODEExponentialRetraction;
    kwargs...,
)
    return retract_exp_ode(M, p, X, t, m.retraction, m.basis)
end
function _retract(M::AbstractManifold, p, X, t::Number, ::PolarRetraction; kwargs...)
    return retract_polar(M, p, X, t; kwargs...)
end
function _retract(M::AbstractManifold, p, X, t::Number, ::ProjectionRetraction; kwargs...)
    return retract_project(M, p, X, t; kwargs...)
end
function _retract(M::AbstractManifold, p, X, t::Number, ::QRRetraction; kwargs...)
    return retract_qr(M, p, X, t; kwargs...)
end
function _retract(M::AbstractManifold, p, X, t::Number, m::SasakiRetraction)
    return retract_sasaki(M, p, X, t, m)
end
function _retract(M::AbstractManifold, p, X, t::Number, ::SoftmaxRetraction; kwargs...)
    return retract_softmax(M, p, X, t; kwargs...)
end
function _retract(M::AbstractManifold, p, X, t::Number, ::CayleyRetraction; kwargs...)
    return retract_cayley(M, p, X, t; kwargs...)
end
function _retract(M::AbstractManifold, p, X, t::Number, m::PadeRetraction; kwargs...)
    return retract_pade(M, p, X, t, m; kwargs...)
end
function _retract(
    M::AbstractManifold,
    p,
    X,
    t::Number,
    m::RetractionWithKeywords;
    kwargs...,
)
    return _retract(M, p, X, t, m.retraction; kwargs..., m.kwargs...)
end
"""
    retract_embedded(M::AbstractManifold, p, X, t::Number, m::AbstractRetractionMethod)
>>>>>>> 5e7f6ae7

"""
    retract_project!(M::AbstractManifold, q, p, X, t)

Compute the in-place variant of the [`ProjectionRetraction`](@ref).
"""
function retract_project!(M::AbstractManifold, q, p, X, t)
    return retract_project!(M, q, p, t * X)
end

"""
    retract_polar!(M::AbstractManifold, q, p, X, t)

Compute the in-place variant of the [`PolarRetraction`](@ref).
"""
function retract_polar!(M::AbstractManifold, q, p, X, t)
    return retract_polar!(M, q, p, t * X)
end

"""
    retract_qr!(M::AbstractManifold, q, p, X, t)

Compute the in-place variant of the [`QRRetraction`](@ref).
"""
function retract_qr!(M::AbstractManifold, q, p, X, t)
    return retract_qr!(M, q, p, t * X)
end

"""
    retract_softmax!(M::AbstractManifold, q, p, X, t)

Compute the in-place variant of the [`SoftmaxRetraction`](@ref).
"""
function retract_softmax!(M::AbstractManifold, q, p, X, t)
    return retract_softmax!(M, q, p, t * X)
end

"""
    retract_sasaki(M::AbstractManifold, p, X, t::Number, m::SasakiRetraction)

Compute the allocating variant of the [`SasakiRetraction`](@ref),
which by default allocates and calls `retract_sasaki!`.
"""
function retract_sasaki(M::AbstractManifold, p, X, t::Number, m::SasakiRetraction)
    q = allocate_result(M, retract, p, X)
    return retract_sasaki!(M, q, p, X, t, m)
end

Base.show(io::IO, ::CayleyRetraction) = print(io, "CayleyRetraction()")
Base.show(io::IO, ::PadeRetraction{m}) where {m} = print(io, "PadeRetraction($m)")<|MERGE_RESOLUTION|>--- conflicted
+++ resolved
@@ -789,14 +789,10 @@
 function _retract!(M::AbstractManifold, q, p, X, t, ::QRRetraction; kwargs...)
     return retract_qr!(M, q, p, X, t; kwargs...)
 end
-<<<<<<< HEAD
-function _retract!(M::AbstractManifold, q, p, X, t, ::SoftmaxRetraction; kwargs...)
-=======
 function _retract!(M::AbstractManifold, q, p, X, t::Number, m::SasakiRetraction)
     return retract_sasaki!(M, q, p, X, t, m)
 end
 function _retract!(M::AbstractManifold, q, p, X, t::Number, ::SoftmaxRetraction; kwargs...)
->>>>>>> 5e7f6ae7
     return retract_softmax!(M, q, p, X, t; kwargs...)
 end
 function _retract!(M::AbstractManifold, q, p, X, t, m::PadeRetraction; kwargs...)
@@ -875,50 +871,45 @@
 
 Compute the in-place variant of the [`PadeRetraction`](@ref) `m`.
 """
-<<<<<<< HEAD
 function retract_pade!(M::AbstractManifold, q, p, X, t, m::PadeRetraction)
     return retract_pade!(M, q, p, t * X)
 end
-=======
-retract_pade!(M::AbstractManifold, q, p, X, t::Number, m::PadeRetraction)
-
-function retract_pade! end
-
-"""
-    retract_project!(M::AbstractManifold, q, p, X, t::Number)
+
+"""
+    retract_project!(M::AbstractManifold, q, p, X, t)
 
 Compute the in-place variant of the [`ProjectionRetraction`](@ref).
 """
-retract_project!(M::AbstractManifold, q, p, X, t::Number)
-
-function retract_project! end
-
-"""
-    retract_polar!(M::AbstractManifold, q, p, X, t::Number)
+function retract_project!(M::AbstractManifold, q, p, X, t)
+    return retract_project!(M, q, p, t * X)
+end
+
+"""
+    retract_polar!(M::AbstractManifold, q, p, X, t)
 
 Compute the in-place variant of the [`PolarRetraction`](@ref).
 """
-retract_polar!(M::AbstractManifold, q, p, X, t::Number)
-
-function retract_polar! end
-
-"""
-    retract_qr!(M::AbstractManifold, q, p, X, t::Number)
+function retract_polar!(M::AbstractManifold, q, p, X, t)
+    return retract_polar!(M, q, p, t * X)
+end
+
+"""
+    retract_qr!(M::AbstractManifold, q, p, X, t)
 
 Compute the in-place variant of the [`QRRetraction`](@ref).
 """
-retract_qr!(M::AbstractManifold, q, p, X, t::Number)
-
-function retract_qr! end
-
-"""
-    retract_softmax!(M::AbstractManifold, q, p, X, t::Number)
+function retract_qr!(M::AbstractManifold, q, p, X, t)
+    return retract_qr!(M, q, p, t * X)
+end
+
+"""
+    retract_softmax!(M::AbstractManifold, q, p, X, t)
 
 Compute the in-place variant of the [`SoftmaxRetraction`](@ref).
 """
-retract_softmax!(M::AbstractManifold, q, p, X, t::Number)
-
-function retract_softmax! end
+function retract_softmax!(M::AbstractManifold, q, p, X, t::Number)
+    return retract_softmax!(M, q, p, t * X)
+end
 
 """
     retract_sasaki!(M::AbstractManifold, q, p, X, t::Number, m::SasakiRetraction)
@@ -1018,42 +1009,109 @@
 end
 """
     retract_embedded(M::AbstractManifold, p, X, t::Number, m::AbstractRetractionMethod)
->>>>>>> 5e7f6ae7
-
-"""
-    retract_project!(M::AbstractManifold, q, p, X, t)
-
-Compute the in-place variant of the [`ProjectionRetraction`](@ref).
-"""
-function retract_project!(M::AbstractManifold, q, p, X, t)
-    return retract_project!(M, q, p, t * X)
-end
-
-"""
-    retract_polar!(M::AbstractManifold, q, p, X, t)
-
-Compute the in-place variant of the [`PolarRetraction`](@ref).
-"""
-function retract_polar!(M::AbstractManifold, q, p, X, t)
-    return retract_polar!(M, q, p, t * X)
-end
-
-"""
-    retract_qr!(M::AbstractManifold, q, p, X, t)
-
-Compute the in-place variant of the [`QRRetraction`](@ref).
-"""
-function retract_qr!(M::AbstractManifold, q, p, X, t)
-    return retract_qr!(M, q, p, t * X)
-end
-
-"""
-    retract_softmax!(M::AbstractManifold, q, p, X, t)
-
-Compute the in-place variant of the [`SoftmaxRetraction`](@ref).
-"""
-function retract_softmax!(M::AbstractManifold, q, p, X, t)
-    return retract_softmax!(M, q, p, t * X)
+
+computes the allocating variant of the [`EmbeddedRetraction`](@ref) using
+the [`AbstractRetractionMethod`](@ref) `m` in the embedding (see [`get_embedding`](@ref))
+and projecting the result back.
+"""
+function retract_embedded(
+    M::AbstractManifold,
+    p,
+    X,
+    t::Number,
+    m::AbstractRetractionMethod;
+    kwargs...,
+)
+    return project(
+        M,
+        retract(
+            get_embedding(M),
+            embed(get_embedding(M), p),
+            embed(get_embedding(M), p, X),
+            t,
+            m;
+            kwargs...,
+        ),
+    )
+end
+"""
+    retract_polar(M::AbstractManifold, p, X, t::Number)
+
+computes the allocating variant of the [`PolarRetraction`](@ref),
+which by default allocates and calls [`retract_polar!`](@ref ManifoldsBase.retract_polar!).
+"""
+function retract_polar(M::AbstractManifold, p, X, t::Number; kwargs...)
+    q = allocate_result(M, retract, p, X)
+    return retract_polar!(M, q, p, X, t; kwargs...)
+end
+"""
+    retract_project(M::AbstractManifold, p, X, t::Number)
+
+Compute the allocating variant of the [`ProjectionRetraction`](@ref),
+which by default allocates and calls [`retract_project!`](@ref ManifoldsBase.retract_project!).
+"""
+function retract_project(M::AbstractManifold, p, X, t::Number; kwargs...)
+    q = allocate_result(M, retract, p, X)
+    return retract_project!(M, q, p, X, t; kwargs...)
+end
+"""
+    retract_qr(M::AbstractManifold, p, X, t::Number)
+
+Compute the allocating variant of the [`QRRetraction`](@ref),
+which by default allocates and calls [`retract_qr!`](@ref ManifoldsBase.retract_qr!).
+"""
+function retract_qr(M::AbstractManifold, p, X, t::Number; kwargs...)
+    q = allocate_result(M, retract, p, X, t::Number)
+    return retract_qr!(M, q, p, X, t; kwargs...)
+end
+"""
+    retract_exp_ode(M::AbstractManifold, p, q, m::AbstractRetractionMethod, B::AbstractBasis)
+
+Compute the allocating variant of the [`ODEExponentialRetraction`](@ref)`(m,B)`,
+which by default allocates and calls [`retract_exp_ode!`](@ref ManifoldsBase.retract_exp_ode!).
+"""
+function retract_exp_ode(
+    M::AbstractManifold,
+    p,
+    X,
+    t::Number,
+    m::AbstractRetractionMethod,
+    B::AbstractBasis;
+    kwargs...,
+)
+    q = allocate_result(M, retract, p, X)
+    return retract_exp_ode!(M, q, p, X, t, m, B; kwargs...)
+end
+"""
+    retract_softmax(M::AbstractManifold, p, X, t::Number)
+
+Compute the allocating variant of the [`SoftmaxRetraction`](@ref),
+which by default allocates and calls [`retract_softmax!`](@ref ManifoldsBase.retract_softmax!).
+"""
+function retract_softmax(M::AbstractManifold, p, X, t::Number; kwargs...)
+    q = allocate_result(M, retract, p, X)
+    return retract_softmax!(M, q, p, X, t; kwargs...)
+end
+
+"""
+    retract_cayley(M::AbstractManifold, p, X, t::Number)
+
+Compute the allocating variant of the [`CayleyRetraction`](@ref),
+which by default allocates and calls [`retract_cayley!`](@ref ManifoldsBase.retract_cayley!).
+"""
+function retract_cayley(M::AbstractManifold, p, X, t::Number; kwargs...)
+    q = allocate_result(M, retract, p, X)
+    return retract_cayley!(M, q, p, X, t; kwargs...)
+end
+"""
+    retract_pade(M::AbstractManifold, p, X, t::Number, m::PadeRetraction)
+
+Compute the allocating variant of the [`PadeRetraction`](@ref) `m`,
+which by default allocates and calls [`retract_pade!`](@ref ManifoldsBase.retract_pade!).
+"""
+function retract_pade(M::AbstractManifold, p, X, t::Number, m::PadeRetraction; kwargs...)
+    q = allocate_result(M, retract, p, X)
+    return retract_pade!(M, q, p, X, t, m; kwargs...)
 end
 
 """
